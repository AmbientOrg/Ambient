use anyhow::Context;
use clap::{Args, ValueEnum};
use std::path::PathBuf;
use tokio::process::Command;

#[derive(Debug, Copy, Clone, PartialEq, Eq, PartialOrd, Ord, ValueEnum)]
pub(crate) enum Target {
    /// Generates a wasm and js shim that uses `require` to import the `.wasm`
    Bundler,
    /// The shim won't import the `.wasm` itself, allowing for external fetching
    Standalone,
}

#[derive(Debug, Copy, Clone, PartialEq, Eq, PartialOrd, Ord, ValueEnum)]
pub(crate) enum Profile {
    Dev,
    Release,
    Profiling,
}

#[derive(Debug, Args, Clone)]
pub struct BuildOptions {
    #[arg(long, default_value = "dev")]
    pub(crate) profile: Profile,
    #[arg(long, default_value = "")]
    pub(crate) features: String,
    #[arg(long, default_value = "pkg")]
    pub pkg_name: String,
    #[arg(long, value_enum, default_value = "bundler")]
    target: Target,
}

impl BuildOptions {
    pub async fn check(&self) -> anyhow::Result<()> {
        let mut command = Command::new("cargo");

        command
            .args(["check", "-p", "ambient_web"])
            .current_dir("web")
            .kill_on_drop(true);

        match &self.profile {
            Profile::Dev => {
                // default
            }
            Profile::Release => {
                command.arg("--release");
            }
            Profile::Profiling => {
                command.args(["--profile=profiling"]);
            }
        };

        if !self.features.is_empty() {
            command.args(["--features", &self.features]);
        }

        let res = command.spawn()?.wait().await?;

        if !res.success() {
            anyhow::bail!("checking package failed with status code: {res}");
        }

        Ok(())
    }

    pub async fn build(&self) -> anyhow::Result<PathBuf> {
        ensure_wasm_pack().await?;

        let mut command = Command::new("wasm-pack");

        command
            .args(["build", "client"])
            .current_dir("web")
            .kill_on_drop(true);

        match &self.profile {
            Profile::Dev => command.arg("--dev"),
            Profile::Release => command.arg("--release"),
            Profile::Profiling => command.arg("--profiling"),
        };

        match self.target {
            Target::Bundler => command.args(["--target", "bundler"]),
            Target::Standalone => command.args(["--target", "web", "--no-pack"]),
        };

        let mut output_path = ["web"]
            .iter()
            .collect::<PathBuf>()
            .canonicalize()
            .context("Produced build artifact does not exist")?;

        output_path.push(&self.pkg_name);

        command.arg("--out-dir").arg(output_path.clone());

<<<<<<< HEAD
        if !self.features.is_empty() {
            command.args(["--features", &self.features]);
        }

        eprintln!("Building web client {command:?}");
=======
        tracing::info!("Building web client {command:?}");
>>>>>>> 96c696f4

        let res = command.spawn()?.wait().await?;

        if !res.success() {
            anyhow::bail!("Building package failed with status code: {res}");
        }

        assert!(output_path.exists());

        tracing::info!("Built package: {:?}", output_path);

        Ok(output_path)
    }
}
#[cfg(not(target_os = "linux"))]
pub(crate) async fn install_wasm_pack() -> anyhow::Result<()> {
    tracing::info!("Installing wasm-pack from source");
    let status = Command::new("cargo")
        .args(["install", "wasm-pack"])
        .kill_on_drop(true)
        .spawn()?
        .wait()
        .await?;

    if !status.success() {
        anyhow::bail!("Failed to install wasm-pack");
    }

    Ok(())
}

#[cfg(target_os = "linux")]
pub(crate) async fn install_wasm_pack() -> anyhow::Result<()> {
    tracing::info!("Installing wasm-pack");

    let mut curl = std::process::Command::new("curl")
        .args([
            "https://rustwasm.github.io/wasm-pack/installer/init.sh",
            "-sSf",
        ])
        .stdout(std::process::Stdio::piped())
        .spawn()
        .context("Failed to spawn curl")?;

    let mut sh = std::process::Command::new("sh")
        .stdin(std::process::Stdio::from(curl.stdout.take().unwrap()))
        .spawn()
        .context("Failed to spawn sh")?;

    let sh = sh.wait()?;

    let curl = curl.wait()?;

    if !curl.success() {
        anyhow::bail!("Failed to fetch install script")
    }

    if !sh.success() {
        anyhow::bail!("Failed to run install script for wasm-pack")
    }

    Ok(())
}

pub async fn ensure_wasm_pack() -> anyhow::Result<()> {
    match which::which("wasm-pack") {
        Err(_) => {
            install_wasm_pack().await?;

            assert!(which::which("wasm-pack").is_ok(), "wasm-pack is in PATH");

            Ok(())
        }
        Ok(path) => {
            tracing::info!("Found installation of wasm-pack at {path:?}");
            Ok(())
        }
    }
}<|MERGE_RESOLUTION|>--- conflicted
+++ resolved
@@ -95,15 +95,11 @@
 
         command.arg("--out-dir").arg(output_path.clone());
 
-<<<<<<< HEAD
         if !self.features.is_empty() {
             command.args(["--features", &self.features]);
         }
 
-        eprintln!("Building web client {command:?}");
-=======
         tracing::info!("Building web client {command:?}");
->>>>>>> 96c696f4
 
         let res = command.spawn()?.wait().await?;
 
