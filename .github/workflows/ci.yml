name: Rust

on:
  push:
    branches: ["main"]
  pull_request:
    branches: ["main"]

env:
  CARGO_TERM_COLOR: always

jobs:
  build:
    runs-on: ubuntu-latest

    steps:
      - uses: actions/checkout@v3
      - name: Free up disk space
        run: |
          sudo rm -rf /usr/share/dotnet
          sudo rm -rf /opt/ghc
          sudo rm -rf "/usr/local/share/boost"
          sudo rm -rf "$AGENT_TOOLSDIRECTORY"
      - name: Install build dependencies
        run: |
          sudo apt-get update
          sudo apt-get install --no-install-recommends -y libasound2-dev libglib2.0-dev libxcb-shape0-dev libxcb-xfixes0-dev \
            libcairo-dev libgtk2.0-dev libsoup2.4-dev libgtk-3-dev libwebkit2gtk-4.0-dev xorg-dev ninja-build mold libxcb-render0-dev
      - name: Install run (headless) dependencies
        run: |
          sudo add-apt-repository ppa:oibaf/graphics-drivers -y
          sudo apt-get update
          sudo apt install -y libxcb-xfixes0-dev mesa-vulkan-drivers
      - uses: dtolnay/rust-toolchain@stable
      - uses: Leafwing-Studios/cargo-cache@v1
      - name: Run tests
<<<<<<< HEAD
        run: cargo test --workspace
      - name: Run Clippy (ignoring deprecations)
        run: cargo clippy --workspace
=======
        run: cargo test --workspace --release
>>>>>>> a22b5407
<|MERGE_RESOLUTION|>--- conflicted
+++ resolved
@@ -34,10 +34,6 @@
       - uses: dtolnay/rust-toolchain@stable
       - uses: Leafwing-Studios/cargo-cache@v1
       - name: Run tests
-<<<<<<< HEAD
-        run: cargo test --workspace
-      - name: Run Clippy (ignoring deprecations)
-        run: cargo clippy --workspace
-=======
         run: cargo test --workspace --release
->>>>>>> a22b5407
+      - name: Run Clippy
+        run: cargo clippy --workspace