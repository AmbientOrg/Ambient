name: Rust

on:
  push:
    branches: ["main"]
  pull_request:
    branches: ["main"]

env:
  CARGO_TERM_COLOR: always

jobs:
  build:
    runs-on: ubuntu-latest

    steps:
      - uses: actions/checkout@v3
      - name: Free up disk space
        run: |
          sudo rm -rf /usr/share/dotnet
          sudo rm -rf /opt/ghc
          sudo rm -rf "/usr/local/share/boost"
          sudo rm -rf "$AGENT_TOOLSDIRECTORY"
      - name: Install build dependencies
        run: |
          sudo apt-get update
          sudo apt-get install --no-install-recommends -y libasound2-dev libglib2.0-dev libxcb-shape0-dev libxcb-xfixes0-dev \
            libcairo-dev libgtk2.0-dev libsoup2.4-dev libgtk-3-dev libwebkit2gtk-4.0-dev xorg-dev ninja-build mold libxcb-render0-dev
      - name: Install run (headless) dependencies
        run: |
          sudo add-apt-repository ppa:oibaf/graphics-drivers -y
          sudo apt-get update
          sudo apt install -y libxcb-xfixes0-dev mesa-vulkan-drivers
      - uses: dtolnay/rust-toolchain@stable
      - uses: Leafwing-Studios/cargo-cache@v1
      - name: Build with timings
        run: cargo build --workspace --timings
      - name: Run tests
        run: cargo test --workspace --release
<<<<<<< HEAD
      - name: Upload build timings
        uses: actions/upload-artifact@v3
        with:
          name: upload-build-timings
          path: target/cargo-timings
=======
      - name: Build guest/rust
        run: cd guest/rust && cargo build --workspace
>>>>>>> 126601dd
<|MERGE_RESOLUTION|>--- conflicted
+++ resolved
@@ -37,13 +37,10 @@
         run: cargo build --workspace --timings
       - name: Run tests
         run: cargo test --workspace --release
-<<<<<<< HEAD
       - name: Upload build timings
         uses: actions/upload-artifact@v3
         with:
           name: upload-build-timings
           path: target/cargo-timings
-=======
       - name: Build guest/rust
-        run: cd guest/rust && cargo build --workspace
->>>>>>> 126601dd
+        run: cd guest/rust && cargo build --workspace