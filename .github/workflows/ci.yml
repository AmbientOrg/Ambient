name: Rust

on:
  push:
    branches: ["main"]
  pull_request:
    branches: ["main"]

env:
  CARGO_TERM_COLOR: always

jobs:
  build:
    runs-on: ubuntu-latest

    steps:
      - uses: actions/checkout@v3
        with:
          fetch-depth: 0
      - uses: chetan/git-restore-mtime-action@v1
      - name: Free up disk space
        run: |
          sudo rm -rf /usr/share/dotnet
          sudo rm -rf /opt/ghc
          sudo rm -rf "/usr/local/share/boost"
          sudo rm -rf "$AGENT_TOOLSDIRECTORY"
      - name: Install build dependencies
        run: |
          sudo apt-get update
          sudo apt-get install --no-install-recommends -y libasound2-dev libglib2.0-dev libxcb-shape0-dev libxcb-xfixes0-dev \
            libcairo-dev libgtk2.0-dev libsoup2.4-dev libgtk-3-dev libwebkit2gtk-4.0-dev xorg-dev ninja-build mold libxcb-render0-dev
      - name: Install run (headless) dependencies
        run: |
          sudo add-apt-repository ppa:oibaf/graphics-drivers -y
          sudo apt-get update
          sudo apt install -y libxcb-xfixes0-dev mesa-vulkan-drivers
      - uses: dtolnay/rust-toolchain@stable
      - uses: Leafwing-Studios/cargo-cache@v1
        with:
            cache-group: "main"
      - name: Run tests
<<<<<<< HEAD
        run: cargo test --workspace
        env:
          CARGO_INCREMENTAL: 0
          RUSTFLAGS: "-C debuginfo=0"
=======
        run: cargo test --workspace --release
      - name: Build guest/rust
        run: cd guest/rust && cargo build --workspace
>>>>>>> 126601dd
<|MERGE_RESOLUTION|>--- conflicted
+++ resolved
@@ -39,13 +39,9 @@
         with:
             cache-group: "main"
       - name: Run tests
-<<<<<<< HEAD
         run: cargo test --workspace
         env:
           CARGO_INCREMENTAL: 0
           RUSTFLAGS: "-C debuginfo=0"
-=======
-        run: cargo test --workspace --release
       - name: Build guest/rust
-        run: cd guest/rust && cargo build --workspace
->>>>>>> 126601dd
+        run: cd guest/rust && cargo build --workspace