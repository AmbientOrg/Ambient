# This workflow will deploy examples and other packages to the Ambient Cloud.

name: Deploy packages

on:
  workflow_dispatch:
    inputs:
      base:
        description: 'Base branch to merge update deployed packages to (no merging if not specified)'
        required: false
        default: ''
      revert:
        description: 'Revert version back to the specified version (you should only use this for merging to main)'
        required: false
        default: false
        type: boolean

env:
  CARGO_TERM_COLOR: always
  CACHE_KEY: ambient-${{ github.sha }}
  # token for gh command (other operations use GITHUB_TOKEN env var)
  # we are using bot here so that the PR created by it triggers all the regular CI checks
  GH_TOKEN: ${{ secrets.MOOSE_JOBS_GH_TOKEN }}
  BOT_NAME: "Moose Jobs"
  BOT_EMAIL: ${{ secrets.MOOSE_JOBS_EMAIL }}

jobs:
  deploy-packages:
    runs-on: ubuntu-22.04
    env:
      EXAMPLES_ASSETS_HOST: ${{ secrets.EXAMPLES_ASSETS_HOST }}
    steps:
      - name: Free up disk space
        run: |
          sudo rm -rf /usr/share/dotnet
          sudo rm -rf /opt/ghc
          sudo rm -rf "/usr/local/share/boost"
          sudo rm -rf "$AGENT_TOOLSDIRECTORY"
      - name: Install build dependencies
        run: |
          sudo apt-get update
          sudo apt-get install --no-install-recommends -y tree libasound2-dev libglib2.0-dev libxcb-shape0-dev libxcb-xfixes0-dev \
            libcairo-dev libgtk2.0-dev libsoup2.4-dev libgtk-3-dev libwebkit2gtk-4.0-dev xorg-dev ninja-build libxcb-render0-dev clang nodejs
      - uses: actions/checkout@v3
      - uses: dtolnay/rust-toolchain@stable
      - name: Add wasm32-wasi target
        run: rustup target add --toolchain stable wasm32-wasi
      - name: Add wasm32-unknown-unknown target
        run: rustup target add --toolchain stable wasm32-unknown-unknown
      - name: Rust cache
        uses: Leafwing-Studios/cargo-cache@v1.1.0
      - name: Install run (headless) dependencies
        run: |
          sudo apt-get update
          sudo apt install -y libxcb-xfixes0-dev vulkan-validationlayers-dev mesa-vulkan-drivers libasound2-dev
      - name: Download assets
        run: cd guest/rust/examples/assets/unity && ./download.sh
      - name: Deploy all packages
        run: cargo campfire-slim package deploy-all --token ${{ secrets.AMBIENT_CLOUD_DEPLOY_TOKEN }} --include-examples

<<<<<<< HEAD
      - name: Commit and push changed files without revert
        if: github.event.inputs.base && !github.event.inputs.revert
        run: |
          base_branch=${{ github.event.inputs.base }}
          branch=${base_branch}-deployed-${{ github.sha }}
          git config --global user.name "${{ env.BOT_NAME }}"
          git config --global user.email "${{ env.BOT_EMAIL }}"
          git checkout -b ${branch}
          git commit -a -m "Update deployed packages for ${{ github.sha }}" || true
          git push --set-upstream origin ${branch}
          pr_url=$(gh pr create --title "Update deployed packages for ${{ github.sha }}" --body "Deployed packages for ${{ github.sha }}" --base ${base_branch} --head ${branch})
          gh pr merge --auto --squash --delete-branch ${pr_url}

      - name: Commit and push changed files with version revert
        if: github.event.inputs.base && github.event.inputs.revert
=======
      - name: Commit and push changed files (for nightly builds)
        # only commit and push if this is running in a nightly build tag
        if: startsWith(github.ref, 'refs/tags/v') && contains(github.ref, '-nightly-')
>>>>>>> 62e3a25d
        run: |
          base_branch=${{ github.event.inputs.base }}
          tag=${GITHUB_REF#refs/tags/}
          branch=${tag}-deployed-${{ github.sha }}
          git config --global user.name "${{ env.BOT_NAME }}"
          git config --global user.email "${{ env.BOT_EMAIL }}"
          git checkout -b ${branch}
<<<<<<< HEAD
          git commit -a -m "Update deployed packages for ${{ github.sha }}" || true
=======
>>>>>>> 62e3a25d

          # switch back to the main branch version
          version_majminpat=$(echo ${tag} | sed -E -e 's/^v([0-9]+\.[0-9]+\.[0-9]+).*$/\1/')
          version=${version_majminpat}-dev
          # We do not update the Ambient versions of the packages to ensure that the nightly that they were deployed with
          # remains active + accurate
          cargo cf release update-version ${version} --no-package-ambient-version-update
          git commit -a -m "Revert version back to ${version}"

          git push --set-upstream origin ${branch}
          pr_url=$(gh pr create --title "Update version for ${{ github.sha }}" --body "Deployed packages for ${{ github.sha }} and updated version" --base ${base_branch} --head ${branch})
          gh pr merge --auto --squash --delete-branch ${pr_url}<|MERGE_RESOLUTION|>--- conflicted
+++ resolved
@@ -58,7 +58,6 @@
       - name: Deploy all packages
         run: cargo campfire-slim package deploy-all --token ${{ secrets.AMBIENT_CLOUD_DEPLOY_TOKEN }} --include-examples
 
-<<<<<<< HEAD
       - name: Commit and push changed files without revert
         if: github.event.inputs.base && !github.event.inputs.revert
         run: |
@@ -74,11 +73,6 @@
 
       - name: Commit and push changed files with version revert
         if: github.event.inputs.base && github.event.inputs.revert
-=======
-      - name: Commit and push changed files (for nightly builds)
-        # only commit and push if this is running in a nightly build tag
-        if: startsWith(github.ref, 'refs/tags/v') && contains(github.ref, '-nightly-')
->>>>>>> 62e3a25d
         run: |
           base_branch=${{ github.event.inputs.base }}
           tag=${GITHUB_REF#refs/tags/}
@@ -86,10 +80,7 @@
           git config --global user.name "${{ env.BOT_NAME }}"
           git config --global user.email "${{ env.BOT_EMAIL }}"
           git checkout -b ${branch}
-<<<<<<< HEAD
           git commit -a -m "Update deployed packages for ${{ github.sha }}" || true
-=======
->>>>>>> 62e3a25d
 
           # switch back to the main branch version
           version_majminpat=$(echo ${tag} | sed -E -e 's/^v([0-9]+\.[0-9]+\.[0-9]+).*$/\1/')
