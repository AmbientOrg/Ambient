# Changelog

<!-- markdownlint-disable-file MD024 -->

This changelog is manually updated. While an effort will be made to keep the [Unreleased](#unreleased-yyyy-mm-dd) changes up to date, it may not be fully representative of the current state of the project.

<!-- If you are updating this file, make sure you copy the unreleased section and change the version and date. Do not remove it. -->

<!--
## Unreleased (YYYY-MM-DD)

### Added

#### Headline features

#### Other

#### Examples

### Changed

#### Breaking

#### Non-breaking

### Fixed

### Community PRs to internals

These PRs are not directly user-facing, but improve the development experience. They're just as appreciated!

### Removed
-->

## Version 0.3.0-dev (YYYY-MM-DD)

### Added

#### Headline features

- **Client**: The client can now **run on the web**.
- **Deploy**: The `ambient deploy` command can now be used to deploy a project to the Ambient runtime services.
- **Audio**: Spatial audio is now supported for 3D sounds. See the [physics example](https://github.com/AmbientRun/Ambient/blob/main/guest/rust/examples/basics/physics/src/client.rs).
- **Networking**: The networking protocol now supports WebTransport for the web client.
- **Rendering**: Procedural meshes, textures, samplers and materials are no supported on the client. See the [procedural generation example](https://github.com/AmbientRun/Ambient/tree/main/guest/rust/examples/basics/procedural_generation).

#### Other

- **UI**: Added a new `ImageFromUrl` element, which can load images from assets or URLs. It also supports rounded corners, borders and a fallback background color. See the [image example](https://github.com/AmbientRun/Ambient/blob/main/guest/rust/examples/ui/image/src/client.rs) for more details.
- **Rendering**: Added a `torus` primitive. Thanks to [@mebyz](https://github.com/mebyz) for implementing this in [#376](https://github.com/AmbientRun/Ambient/pull/376)!
- **Physics**: Add `set_character_controller_position` to the `physics` API. Thanks to [@devjobe](https://github.com/devjobe) for implementing this in [#398](https://github.com/AmbientRun/Ambient/pull/398).
- **ECS**: `Duration` is now a supported primitive type.
- **Docs**: The IDE documentation has been improved, including information on how to set up Emacs for Ambient development (thanks to [@kevzettler](https://github.com/kevzettler) in [#505](https://github.com/AmbientRun/Ambient/pull/505)).

#### Examples

- **Clock**: An analog `clock` example has been added to test line rendering.

### Changed

#### Breaking

<<<<<<< HEAD
- Locally-broadcasted messages can now choose to include the originating module in the broadcast; this is an additional boolean parameter to `ModuleMessage::send_local_broadcast` and `message::Target::LocalBroadcast`.
- `screen_to_world_direction` and `clip_space_ray` renamed. See [#410](https://github.com/AmbientRun/Ambient/issues/410)
- `type = { type = "Vec3" }` is no longer valid syntax in `ambient.toml`. Only `type = "Vec3"` and `type = { type = "Vec", element-type = "Vec3" }` are valid.
- Rename `visualizing` to `visualize_collider`
=======
- **API**: Locally-broadcasted messages can now choose to include the originating module in the broadcast; this is an additional boolean parameter to `ModuleMessage::send_local_broadcast` and `message::Target::LocalBroadcast`.
- **Camera**: Renamed `screen_to_world_direction` to `screen_position_to_world_ray` and `clip_space_ray` to `clip_position_to_world_ray`. See [#410](https://github.com/AmbientRun/Ambient/issues/410).
- **Physics**: Renamed the `visualizing` component to `visualize_collider`.
- **Animation**: The animation system has been reworked. See the [animation documentation](https://ambientrun.github.io/Ambient/reference/animations.html) for details. Thanks to [@devjobe](https://github.com/devjobe) for laying the foundation for this!
- **Physics**: Renamed `box_collider` to `cube_collider`.
- **App**: Renamed the `time` component to `absolute_time`, and the `dtime` component to `delta_time`. The `frametime` function has been renamed to `delta_time`.
- **Project**: Projects have been renamed to Embers; see the [ember documentation](https://ambientrun.github.io/Ambient/reference/ember.html) for details.
- **Assets**: Asset pipelines now use TOML instead of JSON. Use the `ambient assets migrate-pipelines-toml` command to migrate. (Note that this command will be removed in the next release.)
- **Rendering**: Removing the `outline_recursive` component from a entity will now remove the outline from its children as well.
- **API**: The `ambient_ui` prelude (and the `ambient_api` prelude, by extension) no longer glob-imports components into the global namespace. This means that you will need to import components explicitly.
>>>>>>> 9e753d3f

#### Non-breaking

- **Logging**: The logging output levels have been tweaked to better communicate the state of the system at any given time.
- **Debugger**: The debugger has been improved with a resizable sidebar, a scrollable view, and a component filter.
- **Animation**: The animation graph is now executed on the server as well.

### Fixed

- **Rendering**: Skinned meshes will no longer be corrupted when there is more than one skinned mesh in a mesh buffer.
- **UI**: `TextEditor` will no longer capture input even when it is not visible.
- **Rendering**: Decals now render more consistently.
- **API**: `entity::wait_for_component` will now exit if the entity is despawned.
- **API**: The `message::Source` methods no longer consume the source when returning their data.
- **Rendering**: Lines with a `from` located after a `to` on the X-dimension will now render correctly.
- **API**: The `entity::mutate_component` documentation now refers to the correct parameter. Thanks to [@aldzban](https://github.com/aldzban) for fixing this in [#482](https://github.com/AmbientRun/Ambient/pull/482).
- **UI**: The `ScrollArea` now has a scroll bar.

### Community PRs to internals

These PRs are not directly user-facing, but improve the development experience. They're just as appreciated!

### Changed

- `glam` was updated to 0.24. Thanks to [@devjobe](https://github.com/devjobe) for implementing this in [#434](https://github.com/AmbientRun/Ambient/pull/434).

### Removed

## Version 0.2.1 (2023-05-06)

### Fixed

- **API**: The API documentation is now built only for the `wasm` target on `docs.rs`.

## Version 0.2.0 (2023-05-05)

### Added

#### Headline features

- **API**: Guest code can now **create and interact with UI**. See [the UI examples](https://github.com/AmbientRun/Ambient/tree/main/guest/rust/examples/ui).
- **API**: Guest code can now **run on the client**. See [the `clientside` example](https://github.com/AmbientRun/Ambient/tree/main/guest/rust/examples/basics/clientside).
- **API**: Clientside guest code can now play **basic audio**. See [the `pong` example](https://github.com/AmbientRun/Ambient/tree/main/guest/rust/examples/games/pong).
- **Server**: By default, a proxy URL is generated for the server on startup. This can be used to access a running server from anywhere on the internet, making it easy to share your work with others. To turn this off, specify `--no-proxy` on the server command line.

#### Other

- **API**: Kinematic bodies are now exposed. This is used by the minigolf example to provide its moving obstacles.
- **API**: Added `physics::move_character` function to correctly move character controllers. This is used by the third-person camera example.
- **API**: `Uvec2`/`Uvec3`/`Uvec4`/`U8` can now be used for component values.
- **API**: A new `message` API has been added to allow for sending messages between client and server WASM, and from one WASM module to another. Messages are defined in `ambient.toml` and are structured. Message subscriptions return handles that can be used to cancel their subscriptions.
- **API**: A new `camera` API has been added on the client for operations that involve the camera, including `screen_ray` for calculating a ray from the camera through a screen position. Thanks to [@owenpalmer](https://github.com/owenpalmer) for implementing this in [#316](https://github.com/AmbientRun/Ambient/pull/316).
- **API**: A new `input` API has been added for retrieving input and manipulating the cursor (including changing its icon, visibility and lock state).
- **API**: `physics::{add_impulse, add_force_at_position, add_impulse_at_position, get_velocity_at_position}` have been added.
- **API**: Added `create_revolute_joint` to the `physics` API.
- **API**: Added a capsule concept with corresponding components.
- **API**: Several animation manipulation functions have been added to `entity` and `asset`. Thanks to [@devjobe](https://github.com/devjobe) for implementing this in [#362](https://github.com/AmbientRun/Ambient/pull/362).
- **Physics**: A `collider_loaded` component will now be automatically attached to an entity once its collider has finished loading.
- **Client**: The client's window title is now automatically changed to the name of the project running on the server. Thanks to [@MavethGH](https://github.com/MavethGH) for implementing this in [#178](https://github.com/AmbientRun/Ambient/pull/178).
- **Client**: Added a basic headless mode to enable automatic CI testing of projects.
- **Client**: Added `Dump UI World` button to inspect the state of the UI. Thanks to [@owenpalmer](https://github.com/owenpalmer) for implementing this in [#216](https://github.com/AmbientRun/Ambient/pull/216).

#### Examples

- A suite of UI examples have been added to demonstrate how to use the UI in guest code.
- The `clientside` example shows how to use clientside WASM.
- The `messaging` example shows how to message the server from the client and vice versa, and how to message another module with both broadcasts and directed messages.
- The `pong` example implements a basic version of Pong to demonstrate a basic multiplayer game.
- The `fog` example shows how to configure fog in the renderer for more atmospheric scenes.
- The `first_person_camera` example shows how to implement a first-person camera.
- The `music_sequencer` example shows how to use the audio and UI API to build a basic music sequencer.
- The `decals` example shows how to use decals to add detail to a scene. Thanks to [@kevzettler](https://github.com/kevzettler) for implementing this in [#347](https://github.com/AmbientRun/Ambient/pull/347).

### Changed

#### Breaking

- **Client**: `--debug` is now `--debugger`, but it can also be accessed through the `AMBIENT_DEBUGGER` env variable.
- **API**: The `Cargo.toml` has changed to enable clientside builds. Please look at the examples to see how to update your `Cargo.toml` appropriately.
- **API**: `ChangeQuery` has been split into `UntrackedChangeQuery` and `ChangeQuery` to ensure that `track_change` is called before the query is built.
- **API**: `asset_url` has moved to `asset::url`.
- **API**: `EventResult` and `EventOk` have been renamed to `ResultEmpty` and `OkEmpty` to better clarify their purpose.
- **API**: The physics API has been revamped to better encode the physics engine's capabilities.
  - `physics::apply_force` is now `physics::add_force`.
  - `physics::explode_bomb` is now `physics::add_radial_impulse`, and takes a `FalloffRadius` enum.
- **API**: All input functionality has moved to `input` on the clientside.
- **API**: The `lookat_center` component has been renamed to `lookat_target`.
- **Physics**: Convex shapes are now used if a body is neither static or kinematic.

#### Non-breaking

- **Ambient**: Ambient is now dual-licensed MIT/Apache2, in accordance with the rest of the Rust ecosystem.
- **Ambient**: The default logging settings now better communicate what Ambient is doing at any given moment.
- **Project**: Concept definitions in projects now support namespaces. Thanks to [@ArberSephirotheca](https://github.com/ArberSephirotheca) for implementing this in [#212](https://github.com/AmbientRun/Ambient/pull/212).
- **API**: Concepts now include the components they use in their doc comments.
- **API**: `#[main]`-attributed functions no longer have to be `async` or return a `Result`.
- **API**: `#[main]`-attributed functions, `on`, `once`, `Query::bind` and `run_async` can now return a `Result` or nothing.
- **Project**: Project manifests can now be split into multiple files using `includes`.

### Fixed

- **Ambient**: Various stability and performance fixes.
- **Ambient**: Added attributions for external code.
- **Ambient**: Typo fixes. Thanks for the following!
  - [#159: fix: docs broken links to gh-pages](https://github.com/AmbientRun/Ambient/pull/159) by [@daniellavoie](https://github.com/daniellavoie)
  - [#172: chore: fix typo in gpu.rs](https://github.com/AmbientRun/Ambient/pull/172) by [@eltociear](https://github.com/eltociear)
- **Examples**: The Minigolf example now has several gameplay tweaks (including camera movement on right-click) to improve the experience.
- **Examples**: The examples no longer occasionally use non-one alpha colours, which led to them rendering black objects.
- **Server**: The server no longer shuts down automatically after a period of inactivity.
- **ECS**: A bug with ECS component versioning that led to certain components not updating has been fixed. Fixes [#113](https://github.com/AmbientRun/Ambient/issues/113).
- **Networking**: Various optimizations have been made to networking and the ECS to reduce unnecessary network traffic.

### Community PRs to internals

These PRs are not directly user-facing, but improve the development experience. They're just as appreciated!

- **CI**: Linux CI builds now output the tree of their target to assist in debugging CI cache blow-up. Thanks to [@daniellavoie](https://github.com/daniellavoie) for implementing this in [#170](https://github.com/AmbientRun/Ambient/pull/170).
- **ECS**: `Entity::assert_all` can be used to ensure all components for an `Entity` on the host have an attribute. Thanks to [@MavethGH](https://github.com/MavethGH) for implementing this in [#211](https://github.com/AmbientRun/Ambient/pull/211).
- **App**: `ambient new` uses the correct path for relative API when creating a project in `guest/rust/examples`. Thanks to [@owenpalmer](https://github.com/owenpalmer) for implementing this in [#218](https://github.com/AmbientRun/Ambient/pull/218).
- **Ambient**: The presentation of the license in the repository was improved. Thanks to [@C-BJ](https://github.com/C-BJ) for [#201](https://github.com/AmbientRun/Ambient/pull/201) and [#203](https://github.com/AmbientRun/Ambient/pull/203).
- **Ambient**: The book and build CI workflows now only run when relevant files are updated. Thanks to [@C-BJ](https://github.com/C-BJ) for implementing this in [#202](https://github.com/AmbientRun/Ambient/pull/202).
- **Audio**: The audio asset pipeline now uses Rust libraries for re-encoding files, instead of shelling out to ffmpeg. Thanks to [@marceline-cramer](https://github.com/marceline-cramer) for implementing this in [#317](https://github.com/AmbientRun/Ambient/pull/317).
- **Rendering**: Ambient now runs on wgpu 0.16, improving compatibility and providing access to new features. Thanks to [@kevzettler](https://github.com/kevzettler) for implementing this in [#308](https://github.com/AmbientRun/Ambient/pull/308).
- **Campfire**: The internal development tool Campfire can now automatically check release-readiness. Thanks to [@kevzettler](https://github.com/kevzettler) for implementing this in [#356](https://github.com/AmbientRun/Ambient/pull/356).

### Removed

- **API**: `player_camera` has been removed, and the components it instantiated are now directly exposed. See the `multiplayer` example to see what's changed.
- **API**: Events have been removed and replaced with the more general-purpose `message` API.

## Version 0.1.1 (2023-02-22)

### Added

- A [minigolf example](guest/rust/examples/minigolf) by [SK83RJOSH](https://github.com/SK83RJOSH).
- Examples are now bundled into a downloadable `examples.zip` for each release.

### Fixed

- macOS ARM64 builds are now available after enabling the execution of unsigned executable memory (as required for wasmtime execution).
- The debugging configuration for VSCode was updated to use the new CLI.
- Minor documentation updates.

## Version 0.1.0 (2023-02-22)

Initial release. See the [announcement blog post](https://www.ambient.run/post/introducing-ambient).<|MERGE_RESOLUTION|>--- conflicted
+++ resolved
@@ -60,14 +60,10 @@
 
 #### Breaking
 
-<<<<<<< HEAD
-- Locally-broadcasted messages can now choose to include the originating module in the broadcast; this is an additional boolean parameter to `ModuleMessage::send_local_broadcast` and `message::Target::LocalBroadcast`.
-- `screen_to_world_direction` and `clip_space_ray` renamed. See [#410](https://github.com/AmbientRun/Ambient/issues/410)
-- `type = { type = "Vec3" }` is no longer valid syntax in `ambient.toml`. Only `type = "Vec3"` and `type = { type = "Vec", element-type = "Vec3" }` are valid.
-- Rename `visualizing` to `visualize_collider`
-=======
+- **Ember**: Projects are now renamed to _embers_.
 - **API**: Locally-broadcasted messages can now choose to include the originating module in the broadcast; this is an additional boolean parameter to `ModuleMessage::send_local_broadcast` and `message::Target::LocalBroadcast`.
 - **Camera**: Renamed `screen_to_world_direction` to `screen_position_to_world_ray` and `clip_space_ray` to `clip_position_to_world_ray`. See [#410](https://github.com/AmbientRun/Ambient/issues/410).
+- **Ember**: `type = { type = "Vec3" }` is no longer valid syntax in `ambient.toml`. Only `type = "Vec3"` and `type = { type = "Vec", element-type = "Vec3" }` are valid.
 - **Physics**: Renamed the `visualizing` component to `visualize_collider`.
 - **Animation**: The animation system has been reworked. See the [animation documentation](https://ambientrun.github.io/Ambient/reference/animations.html) for details. Thanks to [@devjobe](https://github.com/devjobe) for laying the foundation for this!
 - **Physics**: Renamed `box_collider` to `cube_collider`.
@@ -76,7 +72,6 @@
 - **Assets**: Asset pipelines now use TOML instead of JSON. Use the `ambient assets migrate-pipelines-toml` command to migrate. (Note that this command will be removed in the next release.)
 - **Rendering**: Removing the `outline_recursive` component from a entity will now remove the outline from its children as well.
 - **API**: The `ambient_ui` prelude (and the `ambient_api` prelude, by extension) no longer glob-imports components into the global namespace. This means that you will need to import components explicitly.
->>>>>>> 9e753d3f
 
 #### Non-breaking
 
