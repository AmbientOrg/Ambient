--- conflicted
+++ resolved
@@ -36,39 +36,6 @@
         }
         Ok(parsed_manifest)
     }
-<<<<<<< HEAD
-=======
-    pub fn from_file(path: impl AsRef<Path>) -> anyhow::Result<Self> {
-        let mut res = Self::parse(
-            &fs::read_to_string(path.as_ref())
-                .context(format!("Failed to read file: {:?}", path.as_ref()))?,
-        )?;
-        res.resolve_imports(path.as_ref().parent().context("No parent directory")?)?;
-        Ok(res)
-    }
-
-    pub fn project_path(&self) -> IdentifierPathBuf {
-        self.ember
-            .organization
-            .iter()
-            .chain(std::iter::once(&self.ember.id))
-            .cloned()
-            .collect()
-    }
-
-    fn resolve_imports(&mut self, directory: impl AsRef<Path>) -> anyhow::Result<()> {
-        let mut new_includes = vec![];
-        for include in &self.ember.includes {
-            let manifest = Manifest::from_file(directory.as_ref().join(include))?;
-            new_includes.extend(manifest.ember.includes);
-            self.components.extend(manifest.components);
-            self.concepts.extend(manifest.concepts);
-            self.messages.extend(manifest.messages);
-        }
-        self.ember.includes.extend(new_includes);
-        Ok(())
-    }
->>>>>>> da34b7b6
 }
 
 #[derive(Deserialize, Clone, Debug, PartialEq, Default, Serialize)]
@@ -116,13 +83,8 @@
     use indexmap::IndexMap;
 
     use crate::{
-<<<<<<< HEAD
-        Build, BuildRust, Component, ComponentType, Concept, ContainerType, Dependency, Enum,
-        Identifier, ItemPathBuf, Manifest, Project, Version, VersionSuffix,
-=======
-        Build, BuildRust, Component, ComponentType, Concept, Ember, Identifier, IdentifierPathBuf,
-        Manifest, Namespace, Version, VersionSuffix,
->>>>>>> da34b7b6
+        Build, BuildRust, Component, ComponentType, Concept, ContainerType, Dependency, Ember,
+        Enum, Identifier, ItemPathBuf, Manifest, Version, VersionSuffix,
     };
 
     fn i(s: &str) -> Identifier {
@@ -148,12 +110,12 @@
                 ember: Ember {
                     id: Identifier::new("test").unwrap(),
                     name: Some("Test".to_string()),
-                    version: Version::new(0, 0, 1, VersionSuffix::Final),
+                    version: Some(Version::new(0, 0, 1, VersionSuffix::Final)),
                     ..Default::default()
                 },
                 ..Default::default()
             })
-        )
+        );
     }
 
     #[test]
@@ -171,7 +133,7 @@
                 ember: Ember {
                     id: Identifier::new("test").unwrap(),
                     name: Some("Test".to_string()),
-                    version: Version::new(0, 0, 1, VersionSuffix::Final),
+                    version: Some(Version::new(0, 0, 1, VersionSuffix::Final)),
                     ..Default::default()
                 },
                 ..Default::default()
@@ -200,13 +162,8 @@
         assert_eq!(
             Manifest::parse(TOML),
             Ok(Manifest {
-<<<<<<< HEAD
-                project: Project {
+                ember: Ember {
                     id: i("tictactoe"),
-=======
-                ember: Ember {
-                    id: Identifier::new("tictactoe").unwrap(),
->>>>>>> da34b7b6
                     name: Some("Tic Tac Toe".to_string()),
                     version: Some(Version::new(0, 0, 1, VersionSuffix::Final)),
                     description: None,
@@ -262,13 +219,8 @@
         assert_eq!(
             Manifest::parse(TOML),
             Ok(Manifest {
-<<<<<<< HEAD
-                project: Project {
+                ember: Ember {
                     id: i("tictactoe"),
-=======
-                ember: Ember {
-                    id: Identifier::new("tictactoe").unwrap(),
->>>>>>> da34b7b6
                     name: Some("Tic Tac Toe".to_string()),
                     version: Some(Version::new(0, 0, 1, VersionSuffix::Final)),
                     description: None,
@@ -295,15 +247,9 @@
         use toml::Value;
 
         const TOML: &str = r#"
-<<<<<<< HEAD
-        [project]
+        [ember]
         id = "my-project"
         name = "My Project"
-=======
-        [ember]
-        id = "tictactoe"
-        name = "Tic Tac Toe"
->>>>>>> da34b7b6
         version = "0.0.1"
 
         [components]
@@ -325,21 +271,12 @@
 
         let manifest = Manifest::parse(TOML).unwrap();
         assert_eq!(
-<<<<<<< HEAD
             manifest,
             Manifest {
-                project: Project {
+                ember: Ember {
                     id: i("my-project"),
                     name: Some("My Project".to_string()),
                     version: Some(Version::new(0, 0, 1, VersionSuffix::Final)),
-=======
-            Manifest::parse(TOML),
-            Ok(Manifest {
-                ember: Ember {
-                    id: Identifier::new("tictactoe").unwrap(),
-                    name: Some("Tic Tac Toe".to_string()),
-                    version: Version::new(0, 0, 1, VersionSuffix::Final),
->>>>>>> da34b7b6
                     description: None,
                     authors: vec![],
                     organization: None,
@@ -458,7 +395,7 @@
     #[test]
     fn can_parse_enums() {
         const TOML: &str = r#"
-        [project]
+        [ember]
         id = "tictactoe"
         name = "Tic Tac Toe"
         version = "0.0.1"
@@ -471,7 +408,7 @@
         assert_eq!(
             Manifest::parse(TOML),
             Ok(Manifest {
-                project: Project {
+                ember: Ember {
                     id: i("tictactoe"),
                     name: Some("Tic Tac Toe".to_string()),
                     version: Some(Version::new(0, 0, 1, VersionSuffix::Final)),
@@ -500,15 +437,9 @@
     #[test]
     fn can_parse_container_types() {
         const TOML: &str = r#"
-<<<<<<< HEAD
-        [project]
+        [ember]
         id = "test"
         name = "Test"
-=======
-        [ember]
-        id = "my_project"
-        name = "My Project"
->>>>>>> da34b7b6
         version = "0.0.1"
 
         [components]
@@ -521,17 +452,10 @@
         assert_eq!(
             Manifest::parse(TOML),
             Ok(Manifest {
-<<<<<<< HEAD
-                project: Project {
+                ember: Ember {
                     id: i("test"),
                     name: Some("Test".to_string()),
                     version: Some(Version::new(0, 0, 1, VersionSuffix::Final)),
-=======
-                ember: Ember {
-                    id: Identifier::new("my_project").unwrap(),
-                    name: Some("My Project".to_string()),
-                    version: Version::new(0, 0, 1, VersionSuffix::Final),
->>>>>>> da34b7b6
                     description: None,
                     authors: vec![],
                     organization: None,
@@ -594,7 +518,7 @@
     #[test]
     fn can_parse_dependencies() {
         const TOML: &str = r#"
-        [project]
+        [ember]
         id = "dependencies"
         organization = "ambient"
         name = "dependencies"
@@ -609,7 +533,7 @@
         assert_eq!(
             Manifest::parse(TOML),
             Ok(Manifest {
-                project: Project {
+                ember: Ember {
                     id: i("dependencies"),
                     name: Some("dependencies".to_string()),
                     version: Some(Version::new(0, 0, 1, VersionSuffix::Final)),
