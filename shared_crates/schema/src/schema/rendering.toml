[package]
id = "rendering"
name = "Rendering"
description = "Rendering-related state, including global rendering parameters and per-entity state."
<<<<<<< HEAD
content = { type = "Asset", schema = true }
=======
version = "0.3.0-dev"
>>>>>>> 33459d56

[components.cast_shadows]
type = "Empty"
name = "Cast shadows"
description = "If attached, this entity will cast shadows."
attributes = ["Debuggable", "Networked", "Store"]

[components.color]
type = "Vec4"
name = "Color"
description = "This entity will be tinted with the specified color if the color is not black."
attributes = ["Debuggable", "Networked", "Store"]

[components.double_sided]
type = "Bool"
name = "Double-sided"
description = "If this is set, the entity will be rendered with double-sided rendering."
attributes = ["Debuggable", "Networked", "Store"]

[components.fog_color]
type = "Vec3"
name = "Fog color"
description = "The color of the fog for this `sun`."
attributes = ["Debuggable", "Networked", "Store"]

[components.fog_density]
type = "F32"
name = "Fog density"
description = "The density of the fog for this `sun`."
attributes = ["Debuggable", "Networked", "Store"]

[components.fog_height_falloff]
type = "F32"
name = "Fog height fall-off"
description = "The height at which the fog will fall off (i.e. stop being visible) for this `sun`."
attributes = ["Debuggable", "Networked", "Store"]

[components.joint_matrices]
type = { type = "Vec", element_type = "Mat4" }
name = "Joint Matrices"
description = """
Contains the matrices for each joint of this skinned mesh.
This should be used in combination with `joints`."""
attributes = ["Debuggable", "Networked", "Store"]

[components.joints]
type = { type = "Vec", element_type = "EntityId" }
name = "Joints"
description = "Contains the joints that comprise this skinned mesh."
attributes = ["Debuggable", "Networked", "Store"]

[components.light_ambient]
type = "Vec3"
name = "Light ambient"
description = "The ambient light color of the `sun`."
attributes = ["Debuggable", "Networked", "Store"]

[components.light_diffuse]
type = "Vec3"
name = "Light diffuse"
description = "The diffuse light color of the `sun`."
attributes = ["Debuggable", "Networked", "Store"]

[components.outline]
type = "Vec4"
name = "Outline"
description = "If attached, this entity will be rendered with an outline with the color specified."
attributes = ["Debuggable", "Networked", "Store"]

[components.outline_recursive]
type = "Vec4"
name = "Outline (recursive)"
description = """
If attached, this entity and all of its children will be rendered with an outline with the color specified.
You do not need to attach `outline` if you have attached `outline_recursive`."""
attributes = ["Debuggable", "Networked", "Store"]

[components.overlay]
type = "Empty"
name = "Overlay"
description = "If attached, this entity will be rendered with an overlay."
attributes = ["Debuggable", "Networked", "Store"]

[components.pbr_material_from_url]
type = "String"
name = "PBR material from URL"
description = "Load a PBR material from the URL and attach it to this entity."
attributes = ["Debuggable", "Networked", "Store"]

[components.sky]
type = "Empty"
name = "Sky"
description = "Add a realistic skybox to the scene."
attributes = ["Debuggable", "Networked", "Store"]

[components.sun]
type = "F32"
name = "Sun"
description = """
Marks this entity as a sun (i.e. its rotation will be used to control the global light direction).
The entity with the highest `sun` value takes precedence."""
attributes = ["Debuggable", "Networked", "Store"]

[components.transparency_group]
type = "I32"
name = "Transparency group"
description = "Controls when this transparent object will be rendered. Transparent objects are sorted by `(transparency_group, z-depth)`."
attributes = ["Debuggable", "Networked", "Store"]

[components.water]
type = "Empty"
name = "Water"
description = "Add a realistic water plane to this entity."
attributes = ["Debuggable", "Networked", "Store"]

[components.decal_from_url]
type = "String"
name = "Decal material from URL"
description = "Load a Decal material from the URL and attach it to this entity."
attributes = ["Debuggable", "Networked", "Store"]

[components.scissors]
type = "Uvec4"
name = "Scissors"
description = "Apply a scissors test to this entity (anything outside the rect will be hidden)."
attributes = ["Debuggable", "Networked", "Store"]

[components.scissors_recursive]
type = "Uvec4"
name = "Scissors (recursive)"
description = """
If attached, this entity and all of its children will be rendered with an scissor with the rect specified.
You do not need to attach `scissors` if you have attached `scissors_recursive`."""
attributes = ["Debuggable", "Networked", "Store"]<|MERGE_RESOLUTION|>--- conflicted
+++ resolved
@@ -2,11 +2,8 @@
 id = "rendering"
 name = "Rendering"
 description = "Rendering-related state, including global rendering parameters and per-entity state."
-<<<<<<< HEAD
 content = { type = "Asset", schema = true }
-=======
 version = "0.3.0-dev"
->>>>>>> 33459d56
 
 [components.cast_shadows]
 type = "Empty"
