--- conflicted
+++ resolved
@@ -2,11 +2,8 @@
 id = "camera"
 name = "Camera"
 description = "Camera matrices, types, parameters, and more."
-<<<<<<< HEAD
 content = { type = "Asset", schema = true }
-=======
 version = "0.3.0-dev"
->>>>>>> 33459d56
 
 [components.active_camera]
 type = "F32"
