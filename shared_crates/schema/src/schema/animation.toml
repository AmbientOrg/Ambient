[package]
id = "animation"
name = "Animation"
description = "Components relating to animations."
<<<<<<< HEAD
content = { type = "Asset", schema = true }
=======
version = "0.3.0-dev"
>>>>>>> 33459d56

[components.is_animation_player]
type = "Empty"
name = "Is animation player"
description = "This entity is treated as an animation player. Attach an animation node as a child for it to play."
attributes = ["MaybeResource", "Debuggable", "Networked"]

[components.animation_errors]
type = { type = "Vec", element_type = "String" }
name = "Animation errors"
description = "A list of errors that were produced trying to play the animation."
attributes = ["MaybeResource", "Debuggable"]

[components.apply_animation_player]
type = "EntityId"
name = "Apply animation player"
description = "Apply the designated animation player to this entity and its sub-tree."
attributes = ["MaybeResource", "Debuggable", "Networked"]

[components.play_clip_from_url]
type = "String"
name = "Play clip from URL"
description = "Make this entity a 'play animation clip' node. The value is the URL to the clip we'd like to play."
attributes = ["MaybeResource", "Debuggable", "Networked"]

[components.looping]
type = "Bool"
name = "Looping"
description = "When this is true, the animation clip will repeat infinitely."
attributes = ["MaybeResource", "Debuggable", "Networked"]

[components.speed]
type = "F32"
name = "Speed"
description = "Animation playback speed. Default is 1, higher values speeds up the animation."
attributes = ["MaybeResource", "Debuggable", "Networked"]

[components.start_time]
type = "Duration"
name = "Start time"
description = "Start time of an animation node."
attributes = ["MaybeResource", "Debuggable", "Networked"]

[components.freeze_at_percentage]
type = "F32"
name = "Freeze at percentage"
description = "Sample the input animation at a certain percentage of the animation track length."
attributes = ["MaybeResource", "Debuggable", "Networked"]

[components.freeze_at_time]
type = "F32"
name = "Freeze at time"
description = "Sample the input animation at a certain time (in seconds)."
attributes = ["MaybeResource", "Debuggable", "Networked"]

[components.clip_duration]
type = "F32"
name = "Clip duration"
description = "The clip duration is loaded from the clip, and then applied to the entity."
attributes = ["MaybeResource", "Debuggable"]

[components.blend]
type = "F32"
name = "Blend"
description = "Blend two animations together. The values is the blend weight. Use `children` to set the animations. Blend 0 means we only sample from the first animation, 1 means only the second one, and values in between blend between them."
attributes = ["MaybeResource", "Debuggable", "Networked"]

[components.mask_bind_ids]
type = { type = "Vec", element_type = "String" }
name = "Mask bind ids"
description = "List of bind ids that will be masked."
attributes = ["MaybeResource", "Debuggable", "Networked"]

[components.mask_weights]
type = { type = "Vec", element_type = "F32" }
name = "Mask weights"
description = "Weights for each bind id in `mask_bind_ids`."
attributes = ["MaybeResource", "Debuggable", "Networked"]

[components.retarget_model_from_url]
type = "String"
name = "Retarget Model from URL"
description = "Retarget the animation using the model at the given URL."
attributes = ["Debuggable", "Networked", "Store"]

[components.retarget_animation_scaled]
type = "Bool"
name = "Retarget animation scaled"
description = "Retarget animation scaled. True means normalize hip."
attributes = ["Debuggable", "Networked", "Store"]

[components.apply_base_pose]
type = "Empty"
name = "Apply base pose"
description = "Apply the base pose to this clip."
attributes = ["Debuggable", "Networked", "Store"]

[components.bind_id]
type = "String"
name = "Bind id"
description = "Animation bind ID."
attributes = ["Debuggable", "Networked", "Store"]

[components.bind_ids]
type = { type = "Vec", element_type = "String" }
name = "Bind ids"
description = "Animation bind IDs."
attributes = ["Debuggable", "Store"]<|MERGE_RESOLUTION|>--- conflicted
+++ resolved
@@ -2,11 +2,8 @@
 id = "animation"
 name = "Animation"
 description = "Components relating to animations."
-<<<<<<< HEAD
 content = { type = "Asset", schema = true }
-=======
 version = "0.3.0-dev"
->>>>>>> 33459d56
 
 [components.is_animation_player]
 type = "Empty"
