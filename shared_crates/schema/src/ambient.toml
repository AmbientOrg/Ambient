--- conflicted
+++ resolved
@@ -90,18 +90,14 @@
 [messages.window-mouse-motion]
 name = "Window Mouse Motion"
 description = "Sent when the window receives a mouse motion input."
-<<<<<<< HEAD
 fields = { delta = "vec2" }
-=======
-fields = { delta = "Vec2" }
 
-[messages.http_response]
+[messages.http-response]
 name = "HTTP Response"
 description = "Sent when an HTTP response is received."
-fields = { url = "String", status = "U32", body = { type = "Vec", element_type = "U8" }, error = { type = "Option", element_type = "String" } }
+fields = { url = "string", status = "u32", body = { type = "vec", element-type = "u8" }, error = { type = "option", element-type = "string" } }
 
-[messages.wasm_rebuild]
+[messages.wasm-rebuild]
 name = "WASM Rebuild"
 description = "Sent when a request for WASM rebuilding is completed."
-fields = { error = { type = "Option", element_type = "String" } }
->>>>>>> 0ebdd65a
+fields = { error = { type = "option", element-type = "string" } }