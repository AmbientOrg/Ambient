[package]
id = "afps_fpsmovement"
name = "AFPS Movmement"
version = "0.0.1"
content = { type = "Asset", code = true }

[dependencies]
<<<<<<< HEAD
afps_schema = { path = "../../schema/afps" }
input_schema = { path = "../../schema/input" }
editor_schema = { path = "../../schema/editor" }
=======
afps_schema = { path = "../../schema/afps", deployment = "3SeQt6RfOae5ysQjSsYXAz" }
input_schema = { deployment = "5FtTnXIRnBg3XVIp0Ol48b" }
>>>>>>> bffebbeb
<|MERGE_RESOLUTION|>--- conflicted
+++ resolved
@@ -5,11 +5,6 @@
 content = { type = "Asset", code = true }
 
 [dependencies]
-<<<<<<< HEAD
-afps_schema = { path = "../../schema/afps" }
-input_schema = { path = "../../schema/input" }
-editor_schema = { path = "../../schema/editor" }
-=======
 afps_schema = { path = "../../schema/afps", deployment = "3SeQt6RfOae5ysQjSsYXAz" }
 input_schema = { deployment = "5FtTnXIRnBg3XVIp0Ol48b" }
->>>>>>> bffebbeb
+editor_schema = { path = "../../schema/editor" }