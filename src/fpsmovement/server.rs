use ambient_api::{
    components::core::{player::player, transform::rotation},
    prelude::*,
};

#[main]
pub fn main() {
    spawn_query(player()).bind(|results| {
        for (id, ()) in results {
            run_async(async move {
                entity::wait_for_component(id, components::player_name()).await;
                entity::add_component(id, components::player_yaw(), 0.0);
                entity::add_component(id, components::player_pitch(), 0.0);
                entity::add_component(id, components::player_zoomed(), false);
                entity::add_component(id, components::player_vspeed(), 0.0);
            });
        }
    });

    let mut last_walk = game_time();
    messages::Input::subscribe(move |source, msg| {
        // receive movement and send this for further processing
        let player_id = source.client_entity_id();
        if player_id.is_none() {
            return;
        }
        let player_id = player_id.unwrap();
        let direction = msg.direction;

        if direction != Vec2::ZERO {
            let dur = if msg.running {
                Duration::from_millis(400)
            } else {
                Duration::from_millis(600)
            };
            let is_jumping =
                entity::get_component(player_id, components::player_vspeed()).unwrap_or(0.0);
            if is_jumping <= 0.0 && game_time() - last_walk > dur {
                last_walk = game_time();
                messages::FootOnGround { source: player_id }.send_local_broadcast(false);
            }
        }

        if msg.jump {
            entity::add_component(player_id, components::player_vspeed(), 0.6);
        }

        if msg.running {
            entity::add_component(player_id, components::player_running(), true);
        } else {
            entity::add_component(player_id, components::player_running(), false);
        }

        // temporary fix pos for shooting
        if !msg.is_shooting {
            entity::add_component(player_id, components::player_direction(), direction);
        } else {
            entity::add_component(player_id, components::player_direction(), Vec2::ZERO);
        }

        entity::add_component(
            player_id,
            components::player_shooting_status(),
            msg.is_shooting,
        );

        if msg.toggle_zoom {
            entity::mutate_component(player_id, components::player_zoomed(), |v| *v = !*v);
        }

        let yaw = entity::mutate_component(player_id, components::player_yaw(), |yaw| {
            *yaw = (*yaw + msg.mouse_delta.x * 0.01) % std::f32::consts::TAU;
        })
        .unwrap_or_default();

        entity::set_component(player_id, rotation(), Quat::from_rotation_z(yaw));

        let pitch = entity::mutate_component(player_id, components::player_pitch(), |pitch| {
            *pitch = (*pitch + msg.mouse_delta.y * 0.01)
                .clamp(-std::f32::consts::FRAC_PI_3, std::f32::consts::FRAC_PI_3);
        })
        .unwrap_or_default();

        if let Some(cam_id) = entity::get_component(player_id, components::player_cam_ref()) {
            entity::set_component(
                cam_id,
                rotation(),
                Quat::from_rotation_x(std::f32::consts::FRAC_PI_2 + pitch),
            );
        }

        if msg.shoot {
            messages::Shoot {
                ray_origin: msg.ray_origin,
                ray_dir: msg.ray_dir,
                source: player_id,
            }
            .send_local_broadcast(false);
        }
    });

    query((
        player(),
        components::player_direction(),
        rotation(),
        components::player_vspeed(),
        components::player_running(),
    ))
    .each_frame(move |list| {
<<<<<<< HEAD
        for (player_id, (_, direction, rot, vspeed)) in list {
            let scale_factor = 10.0;
=======
        for (player_id, (_, direction, rot, vspeed, running)) in list {
            let scale_factor = if running { 1.5 } else { 1.0 };
>>>>>>> 6d5f0e7e
            let speed = scale_factor * vec2(0.04, 0.06);
            let displace = rot * (direction.normalize_or_zero() * speed).extend(vspeed);
            let collision = physics::move_character(player_id, displace, 0.01, delta_time());
            if collision.down {
                entity::set_component(player_id, components::player_vspeed(), 0.0);
            } else {
                entity::mutate_component(player_id, components::player_vspeed(), |vspeed| {
                    *vspeed -= 3.0 * delta_time(); // 1/60 second for example
                });
            }
        }
    });
}<|MERGE_RESOLUTION|>--- conflicted
+++ resolved
@@ -107,13 +107,8 @@
         components::player_running(),
     ))
     .each_frame(move |list| {
-<<<<<<< HEAD
-        for (player_id, (_, direction, rot, vspeed)) in list {
-            let scale_factor = 10.0;
-=======
         for (player_id, (_, direction, rot, vspeed, running)) in list {
             let scale_factor = if running { 1.5 } else { 1.0 };
->>>>>>> 6d5f0e7e
             let speed = scale_factor * vec2(0.04, 0.06);
             let displace = rot * (direction.normalize_or_zero() * speed).extend(vspeed);
             let collision = physics::move_character(player_id, displace, 0.01, delta_time());
