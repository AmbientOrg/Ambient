[package]
id = "afps"
name = "afps"
version = "0.0.1"
content = { type = "Playable" }

[dependencies]
afps_schema = { path = "schema/afps", deployment = "3SeQt6RfOae5ysQjSsYXAz" }
input_schema = { deployment = "5FtTnXIRnBg3XVIp0Ol48b" }

<<<<<<< HEAD
fpsanim = { path = "core/fpsanim" }
fpsaudio = { path = "core/fpsaudio" }
fpsmodel = { path = "core/fpsmodel" }
fpsmovement = { path = "core/fpsmovement", enabled = true }
fpsrule = { path = "core/fpsrule", enabled = true }
fpsui = { path = "core/fpsui", enabled = true }

console = { path = "tools/console", enabled = true }
ember_manager = { path = "tools/ember_manager", enabled = true }

scene = { path = "mods/scene", enabled = true }
spraypaint = { path = "mods/spraypaint", enabled = true }
zombie = { path = "mods/zombie", enabled = true }
world_latency = { path = "mods/world_latency", enabled = true }
editor = { path = "mods/editor" }
=======
fpsanim = { path = "core/fpsanim", deployment = "4CtFjBKNBrTQrJVezb8ek9" }
fpsaudio = { path = "core/fpsaudio", deployment = "4PyxQHrXyyzhf5Hj8SH27I" }
fpsmodel = { path = "core/fpsmodel", deployment = "3CSyWDrtgqUKt4V1ASKCNY" }
fpsmovement = { path = "core/fpsmovement", deployment = "7mGcXLnCJPV6CG48dsNGpO" }
fpsrule = { path = "core/fpsrule", deployment = "6vMVdTRCQh2GyGSeGdk8MP" }
fpsui = { path = "core/fpsui", deployment = "7G5rnp96ch5Q3X5KgVITlV" }

console = { deployment = "4LY6hAyh7hKpGgpX2qNUT3" }
package_manager = { deployment = "4i0tFj9JS8mFTDk8q5ZnV2" }

scene = { path = "mods/scene", deployment = "3BPSI6MZlaLoUs7JlyvblM" }
spraypaint = { path = "mods/spraypaint", deployment = "QSeAjRbTmf0mRMRZ0e5Ef" }
zombie = { path = "mods/zombie", deployment = "4Su2qBfnrjsbPqc56u9ulx" }
world_latency = { path = "mods/world_latency", deployment = "3Ycy93qHbl19SNidvKKzMI" }
>>>>>>> bffebbeb
<|MERGE_RESOLUTION|>--- conflicted
+++ resolved
@@ -8,23 +8,6 @@
 afps_schema = { path = "schema/afps", deployment = "3SeQt6RfOae5ysQjSsYXAz" }
 input_schema = { deployment = "5FtTnXIRnBg3XVIp0Ol48b" }
 
-<<<<<<< HEAD
-fpsanim = { path = "core/fpsanim" }
-fpsaudio = { path = "core/fpsaudio" }
-fpsmodel = { path = "core/fpsmodel" }
-fpsmovement = { path = "core/fpsmovement", enabled = true }
-fpsrule = { path = "core/fpsrule", enabled = true }
-fpsui = { path = "core/fpsui", enabled = true }
-
-console = { path = "tools/console", enabled = true }
-ember_manager = { path = "tools/ember_manager", enabled = true }
-
-scene = { path = "mods/scene", enabled = true }
-spraypaint = { path = "mods/spraypaint", enabled = true }
-zombie = { path = "mods/zombie", enabled = true }
-world_latency = { path = "mods/world_latency", enabled = true }
-editor = { path = "mods/editor" }
-=======
 fpsanim = { path = "core/fpsanim", deployment = "4CtFjBKNBrTQrJVezb8ek9" }
 fpsaudio = { path = "core/fpsaudio", deployment = "4PyxQHrXyyzhf5Hj8SH27I" }
 fpsmodel = { path = "core/fpsmodel", deployment = "3CSyWDrtgqUKt4V1ASKCNY" }
@@ -39,4 +22,4 @@
 spraypaint = { path = "mods/spraypaint", deployment = "QSeAjRbTmf0mRMRZ0e5Ef" }
 zombie = { path = "mods/zombie", deployment = "4Su2qBfnrjsbPqc56u9ulx" }
 world_latency = { path = "mods/world_latency", deployment = "3Ycy93qHbl19SNidvKKzMI" }
->>>>>>> bffebbeb
+editor = { path = "mods/editor" }