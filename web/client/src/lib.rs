use std::{sync::OnceLock, time::Duration};

use ambient_app::App;
use ambient_cameras::UICamera;
use ambient_core::{
    camera::active_camera,
    window::{ExitStatus, WindowCtl},
};
use ambient_sys::time::{interval, sleep_label, Interval};
use ambient_ui_native::{
    element::{ElementComponentExt, Group},
    WindowSized,
};
use anyhow::Context;
use app::MainApp;
<<<<<<< HEAD
use futures::StreamExt;
use tracing_subscriber::{
    filter::{LevelFilter, Targets},
    prelude::*,
    registry,
};
=======
use tracing_subscriber::{filter::Targets, prelude::*, registry};
>>>>>>> d7e2487d
use tracing_web::MakeConsoleWriter;
use wasm_bindgen::prelude::*;

mod app;
mod wasm;

static APP_CONTROL: OnceLock<flume::Sender<WindowCtl>> = OnceLock::new();

#[derive(serde::Serialize, serde::Deserialize, Debug, Clone)]
#[serde(rename_all = "camelCase")]
/// This is inteded to be used by a loosely typed settings object from javascript allow for
/// backwards and forwards compatibility when new fields are added to the settings object in a
/// "best fit" approach, similar to the `settings` in the LanguageServerProtocol spec.
pub struct Settings {
    #[serde(default = "default_true")]
    enable_logging: bool,
    #[serde(default = "default_true")]
    enable_panic_hook: bool,
    #[serde(default)]
    allow_version_mismatch: bool,
    #[serde(default = "default_filter")]
    log_filter: String,
    #[serde(default)]
    debugger: bool,
}

fn default_filter() -> String {
    "info".into()
}

fn default_true() -> bool {
    true
}

#[wasm_bindgen]
/// Starts execution of the ambient client and connects to the specified URL
///
/// TODO: The `MainApp` setup will move to an Ambient package and this will only load the runtime
///
/// Finishes once the app has been built and initialized
pub async fn start(
    target: Option<web_sys::HtmlElement>,
    server_url: String,
    settings: JsValue,
) -> Result<(), JsValue> {
    let settings: Settings = serde_wasm_bindgen::from_value(settings)?;

    init(&settings)
        .context("Failed to initialize ambient")
        .map_err(|e| format!("{e:?}"))?;

    run(target, server_url, settings)
        .await
        .map_err(|e| format!("{e:?}"))?;

    Ok(())
}

/// Initialize ambient
fn init(settings: &Settings) -> anyhow::Result<()> {
    if settings.enable_logging {
        let fmt_layer = tracing_subscriber::fmt::layer()
            .with_ansi(true) // Only partially supported, but works on Chrome
            .without_time()
            .with_writer(MakeConsoleWriter); // write events to the console

        let filter = settings
            .log_filter
            .parse::<Targets>()
            .context("Failed to parse filtering directive")?;

        registry().with(filter).with(fmt_layer).init();
    }

    if settings.enable_panic_hook {
        ambient_sys::set_panic_hook();
    }

    ambient_ecs::init_components();
    ambient_core::init_all_components();
    ambient_water::init_components();
    ambient_sky::init_components();
    ambient_network::init_all_components();
    ambient_world_audio::init_components();
    ambient_wasm::shared::init_all_components();
    ambient_decals::init_components();
    ambient_primitives::init_components();
    ambient_package_semantic_native::init_components();

    Ok(())
}

#[wasm_bindgen]
pub fn stop() {
    if let Some(ctl_tx) = APP_CONTROL.get() {
        let _ = ctl_tx.send(WindowCtl::ExitProcess(ExitStatus::SUCCESS));
    } else {
        tracing::warn!("App not initialized");
    }
}

async fn run(
    target: Option<web_sys::HtmlElement>,
    server_url: String,
    settings: Settings,
) -> anyhow::Result<()> {
    let (ctl_tx, ctl_rx) = flume::unbounded();

    APP_CONTROL
        .set(ctl_tx.clone())
        .map_err(|_| anyhow::Error::msg("App already initialized"))?;

    tracing::info!("Sleeping");
    sleep_label(Duration::from_secs(5), "test").await;
    tracing::info!("Good morning");

<<<<<<< HEAD
    wasm_bindgen_futures::spawn_local({
        interval(Duration::from_secs(1)).for_each(|deadline| async move {
            tracing::info!(?deadline, "Tick");
        })
    });
    use anyhow::Context;
=======
>>>>>>> d7e2487d
    let mut app = App::builder()
        .ui_renderer(true)
        .parent_element(target)
        .window_ctl(ctl_tx, ctl_rx)
        .build()
        .await
        .context("Failed to build app")?;

    let world = &mut app.world;

    Group(vec![
        UICamera.el().with(active_camera(), 0.),
        ambient_client_shared::player::PlayerRawInputHandler.el(),
        WindowSized::el([MainApp::el(server_url, settings)]),
    ])
    .el()
    .spawn_interactive(world);

    // Spawn the event loop
    app.spawn();

    Ok(())
}<|MERGE_RESOLUTION|>--- conflicted
+++ resolved
@@ -13,16 +13,12 @@
 };
 use anyhow::Context;
 use app::MainApp;
-<<<<<<< HEAD
 use futures::StreamExt;
 use tracing_subscriber::{
     filter::{LevelFilter, Targets},
     prelude::*,
     registry,
 };
-=======
-use tracing_subscriber::{filter::Targets, prelude::*, registry};
->>>>>>> d7e2487d
 use tracing_web::MakeConsoleWriter;
 use wasm_bindgen::prelude::*;
 
@@ -139,15 +135,6 @@
     sleep_label(Duration::from_secs(5), "test").await;
     tracing::info!("Good morning");
 
-<<<<<<< HEAD
-    wasm_bindgen_futures::spawn_local({
-        interval(Duration::from_secs(1)).for_each(|deadline| async move {
-            tracing::info!(?deadline, "Tick");
-        })
-    });
-    use anyhow::Context;
-=======
->>>>>>> d7e2487d
     let mut app = App::builder()
         .ui_renderer(true)
         .parent_element(target)
