use ambient_native_std::{
    asset_cache::{AssetCache, SyncAssetKeyExt},
    asset_url::{AbsAssetUrl, ContentBaseUrlKey, UsingLocalDebugAssetsKey},
    download_asset::{AssetsCacheOnDisk, ReqwestClientKey},
};
use ambient_network::native::client::ResolvedAddr;
use clap::Parser;

mod cli;
mod client;
mod server;
mod shared;

use ambient_physics::physx::PhysicsKey;
use anyhow::Context;
use cli::{build::BuildDirectories, Cli, Commands, ProjectPath};
use log::LevelFilter;
use server::QUIC_INTERFACE_PORT;

fn main() -> anyhow::Result<()> {
    let rt = ambient_sys::task::make_native_multithreaded_runtime()?;

    setup_logging()?;

    shared::components::init()?;

    let runtime = rt.handle();
    let assets = AssetCache::new(runtime.clone());
    PhysicsKey.get(&assets); // Load physics
    AssetsCacheOnDisk.insert(&assets, false); // Disable disk caching for now; see https://github.com/AmbientRun/Ambient/issues/81

    let cli = Cli::parse();

    let project = cli.project();

    if let Some(project) = project {
        if project.project {
            log::warn!("`-p`/`--project` has no semantic meaning - the path is always treated as a project path.");
            log::warn!("You do not need to use `-p`/`--project` - `ambient run project` is the same as `ambient run -p project`.");
        }
    }

    let project_path: ProjectPath = project.and_then(|p| p.path.clone()).try_into()?;
    let golden_image_output_dir = project_path.fs_path.clone();

    if project_path.is_remote() {
        // project path is a URL, so let's use it as the content base URL
        ContentBaseUrlKey.insert(&assets, project_path.url.clone());
    }

    // If new: create project, immediately exit
    if let Commands::New { name, api_path, .. } = &cli.command {
        return cli::new_project::handle(&project_path, name.as_deref(), api_path.as_deref())
            .context("Failed to create project");
    }

    if let Commands::Assets { command } = &cli.command {
        return rt.block_on(cli::assets::handle(command, &assets));
    }

    // Build the project if required. Note that this only runs if the project is local,
    // and if a build has actually been requested.
<<<<<<< HEAD
    //
    // Update the project path to match the build path if necessary.
    let original_project_path = project_path.clone();
    let (project_path, build_path) = rt.block_on(cli::build::build(
        project,
        project_path,
        &assets,
        cli.use_release_build(),
    ))?;
=======
    let BuildDirectories {
        build_root_path,
        main_ember_path,
    } = rt.block_on(cli::build::build(project, project_path, &assets))?;
>>>>>>> fb0654c8

    // If this is just a build, exit now
    if matches!(&cli.command, Commands::Build { .. }) {
        return Ok(());
    }

    // If this is just a deploy then deploy and exit
    if let Commands::Deploy {
        token,
        api_server,
        force_upload,
        ensure_running,
        context,
        ..
    } = &cli.command
    {
        if !cli.use_release_build() {
            log::warn!("Deploying a debug build which might involve uploading large files. Remove `--debug` to deploy a release build.");
        }
        return rt.block_on(cli::deploy::handle(
            &main_ember_path,
            &assets,
            token,
            api_server,
            *force_upload,
            *ensure_running,
            context,
        ));
    }

    // Otherwise, either connect to a server or host one
    let server_addr = if let Commands::Join { host, .. } = &cli.command {
        if let Some(mut host) = host.clone() {
            rt.block_on(async {
                if host.starts_with("http://") || host.starts_with("https://") {
                    tracing::info!("NOTE: Joining server by http url is still experimental and can be removed without warning.");

                    host = ReqwestClientKey
                        .get(&assets)
                        .get(host)
                        .send()
                        .await?
                        .text()
                        .await?;
                    if host.is_empty() {
                        anyhow::bail!("Failed to resolve host");
                    }
                }
                if !host.contains(':') {
                    host = format!("{host}:{QUIC_INTERFACE_PORT}");
                }
                ResolvedAddr::lookup_host(&host).await
            })?
        } else {
            ResolvedAddr::localhost_with_port(QUIC_INTERFACE_PORT)
        }
    } else if let Some(host) = &cli.host() {
        UsingLocalDebugAssetsKey.insert(
            &assets,
            !project_path.is_remote() && !cli.use_release_build(),
        );
        rt.block_on(cli::server::handle(
            host,
            if let cli::Commands::View { asset_path, .. } = &cli.command {
                Some(asset_path.clone())
            } else {
                None
            },
            build_root_path,
            main_ember_path,
            &assets,
        ))?
    } else {
        unreachable!()
    };

    // Time to join!
    if let Some(run) = cli.run() {
        cli::client::handle(run, &rt, assets, server_addr, golden_image_output_dir)?;
    } else {
        // Otherwise, wait for the Ctrl+C signal
        match rt.block_on(tokio::signal::ctrl_c()) {
            Ok(()) => {}
            Err(err) => log::error!("Unable to listen for shutdown signal: {}", err),
        }
    }

    Ok(())
}

// Read the project manifest from the project path (which may have been updated by the build step)
async fn retrieve_manifest(
    built_project_path: &AbsAssetUrl,
    assets: &AssetCache,
) -> anyhow::Result<ambient_project::Manifest> {
    match built_project_path
        .push("ambient.toml")?
        .download_string(assets)
        .await
    {
        Ok(toml) => Ok(ambient_project::Manifest::parse(&toml)?),
        Err(_) => {
            anyhow::bail!("Failed to find ambient.toml in project");
        }
    }
}

fn setup_logging() -> anyhow::Result<()> {
    const MODULES: &[(LevelFilter, &[&str])] = &[
        (
            LevelFilter::Error,
            &[
                // Warns about extra syntactic elements; we are not concerned with these.
                "fbxcel",
            ],
        ),
        (
            LevelFilter::Warn,
            &[
                "ambient_gpu",
                "ambient_model",
                "ambient_physics",
                "ambient_native_std",
                "cranelift_codegen",
                "naga",
                "tracing",
                "symphonia_core",
                "symphonia_bundle_mp3",
                "wgpu_core",
                "wgpu_hal",
                "optivorbis",
                "symphonia_format_wav",
            ],
        ),
    ];

    // Initialize the logger and lower the log level for modules we don't need to hear from by default.
    #[cfg(not(feature = "tracing"))]
    {
        let mut builder = env_logger::builder();
        builder.filter_level(LevelFilter::Info);

        for (level, modules) in MODULES {
            for module in *modules {
                builder.filter_module(module, *level);
            }
        }

        builder.parse_default_env().try_init()?;

        Ok(())
    }

    #[cfg(feature = "tracing")]
    {
        use tracing::metadata::Level;
        use tracing_log::AsTrace;
        use tracing_subscriber::prelude::*;
        use tracing_subscriber::{registry, EnvFilter};

        let mut filter = tracing_subscriber::filter::Targets::new()
            .with_default(tracing::metadata::LevelFilter::DEBUG);
        for (level, modules) in MODULES {
            for &module in *modules {
                filter = filter.with_target(module, level.as_trace());
            }
        }

        // BLOCKING: pending https://github.com/tokio-rs/tracing/issues/2507
        // let modules: Vec<_> = MODULES.iter().flat_map(|&(level, modules)| modules.iter().map(move |&v| format!("{v}={level}"))).collect();

        // eprintln!("{modules:#?}");
        // let mut filter = tracing_subscriber::filter::EnvFilter::builder().with_default_directive(Level::INFO.into()).from_env_lossy();

        // for module in modules {
        //     filter = filter.add_directive(module.parse().unwrap());
        // }

        // let mut filter = std::env::var("RUST_LOG").unwrap_or_default().parse::<tracing_subscriber::filter::Targets>().unwrap_or_default();
        // filter.extend(MODULES.iter().flat_map(|&(level, modules)| modules.iter().map(move |&v| (v, level.as_trace()))));

        let env_filter = EnvFilter::builder()
            .with_default_directive(Level::INFO.into())
            .from_env_lossy();

        let layered_registry = registry().with(filter).with(env_filter);

        // use stackdriver format if available and requested
        #[cfg(feature = "stackdriver")]
        if std::env::var("LOG_FORMAT").unwrap_or_default() == "stackdriver" {
            layered_registry
                .with(tracing_stackdriver::layer().with_writer(std::io::stdout))
                .try_init()?;
            return Ok(());
        }

        // otherwise use the default format
        layered_registry
            .with(tracing_subscriber::fmt::Layer::new().with_timer(
                tracing_subscriber::fmt::time::LocalTime::new(time::macros::format_description!(
                    "[hour]:[minute]:[second]"
                )),
            ))
            .try_init()?;

        Ok(())
    }
}<|MERGE_RESOLUTION|>--- conflicted
+++ resolved
@@ -60,22 +60,15 @@
 
     // Build the project if required. Note that this only runs if the project is local,
     // and if a build has actually been requested.
-<<<<<<< HEAD
-    //
-    // Update the project path to match the build path if necessary.
-    let original_project_path = project_path.clone();
-    let (project_path, build_path) = rt.block_on(cli::build::build(
+    let BuildDirectories {
+        build_root_path,
+        main_ember_path,
+    } = rt.block_on(cli::build::build(
         project,
         project_path,
         &assets,
         cli.use_release_build(),
     ))?;
-=======
-    let BuildDirectories {
-        build_root_path,
-        main_ember_path,
-    } = rt.block_on(cli::build::build(project, project_path, &assets))?;
->>>>>>> fb0654c8
 
     // If this is just a build, exit now
     if matches!(&cli.command, Commands::Build { .. }) {
