use ambient_native_std::{
    asset_cache::{AssetCache, SyncAssetKeyExt},
    asset_url::{AbsAssetUrl, ContentBaseUrlKey},
    download_asset::{AssetsCacheOnDisk, ReqwestClientKey},
};
use ambient_network::native::client::ResolvedAddr;
use clap::Parser;

mod cli;
mod client;
mod server;
mod shared;

use ambient_physics::physx::PhysicsKey;
use anyhow::Context;
use cli::{Cli, Commands, ProjectPath};
use log::LevelFilter;
use server::QUIC_INTERFACE_PORT;

fn main() -> anyhow::Result<()> {
    let rt = ambient_sys::task::make_native_multithreaded_runtime()?;

    setup_logging()?;

    shared::components::init()?;

    let runtime = rt.handle();
    let assets = AssetCache::new(runtime.clone());
    PhysicsKey.get(&assets); // Load physics
    AssetsCacheOnDisk.insert(&assets, false); // Disable disk caching for now; see https://github.com/AmbientRun/Ambient/issues/81

    let cli = Cli::parse();

    let project = cli.project();

    if let Some(project) = project {
        if project.project {
            log::warn!("`-p`/`--project` has no semantic meaning - the path is always treated as a project path.");
            log::warn!("You do not need to use `-p`/`--project` - `ambient run project` is the same as `ambient run -p project`.");
        }
    }

    let project_path: ProjectPath = project.and_then(|p| p.path.clone()).try_into()?;

    if project_path.is_remote() {
        // project path is a URL, so let's use it as the content base URL
        ContentBaseUrlKey.insert(&assets, project_path.url.push("build/")?);
    }

    // If new: create project, immediately exit
    if let Commands::New { name, api_path, .. } = &cli.command {
        return cli::new_project::handle(&project_path, name.as_deref(), api_path.as_deref())
            .context("Failed to create project");
    }

    if let Commands::Assets { command } = &cli.command {
<<<<<<< HEAD
        return rt.block_on(async {
            match command {
                AssetCommand::MigratePipelinesToml(opt) => {
                    let path = ProjectPath::new_local(opt.path.clone())?;
                    ambient_build::migrate::toml::process(path.fs_path.unwrap())
                        .await
                        .context("Failed to migrate pipelines")?;
                }
                AssetCommand::Import(opt) => match opt.path.extension() {
                    Some(ext) => {
                        if ext == "wav" || ext == "mp3" || ext == "ogg" {
                            let convert = opt.convert_audio;
                            ambient_build::pipelines::import_audio(opt.path.clone(), convert)
                                .context("failed to import audio")?;
                        } else if ext == "fbx" || ext == "glb" || ext == "gltf" || ext == "obj" {
                            let collider_from_model = opt.collider_from_model;
                            ambient_build::pipelines::import_model(
                                opt.path.clone(),
                                collider_from_model,
                            )
                            .context("failed to import models")?;
                        } else if ext == "jpg" || ext == "png" || ext == "gif" || ext == "webp" {
                            // TODO: import textures API may change, so this is just a placeholder
                            todo!();
                        } else {
                            bail!("Unsupported file type");
                        }
                        ambient_build::build_assets(
                            &assets,
                            &PathBuf::from("assets"),
                            &PathBuf::from("build"),
                        )
                        .await?;
                    }
                    None => bail!("Unknown file type"),
                },
            }

            Ok(())
        });
=======
        return rt.block_on(cli::assets::handle(command));
>>>>>>> fa43fba0
    }

    // Build the project if required. Note that this only runs if the project is local,
    // and if a build has actually been requested.
    //
    // Update the project path to match the build path if necessary.
    let original_project_path = project_path.clone();
    let (project_path, build_path) =
        rt.block_on(cli::build::build(project, project_path, &assets))?;

    // If this is just a build, exit now
    if matches!(&cli.command, Commands::Build { .. }) {
        return Ok(());
    }

    // If this is just a deploy then deploy and exit
    if let Commands::Deploy {
        token,
        api_server,
        force_upload,
        ensure_running,
        context,
        ..
    } = &cli.command
    {
        return rt.block_on(cli::deploy::handle(
            &project_path,
            &assets,
            build_path.as_ref(),
            token,
            api_server,
            *force_upload,
            *ensure_running,
            context,
        ));
    }

    // Otherwise, either connect to a server or host one
    let server_addr = if let Commands::Join { host, .. } = &cli.command {
        if let Some(mut host) = host.clone() {
            rt.block_on(async {
                if host.starts_with("http://") || host.starts_with("https://") {
                    tracing::info!("NOTE: Joining server by http url is still experimental and can be removed without warning.");

                    host = ReqwestClientKey
                        .get(&assets)
                        .get(host)
                        .send()
                        .await?
                        .text()
                        .await?;
                    if host.is_empty() {
                        anyhow::bail!("Failed to resolve host");
                    }
                }
                if !host.contains(':') {
                    host = format!("{host}:{QUIC_INTERFACE_PORT}");
                }
                ResolvedAddr::lookup_host(&host).await
            })?
        } else {
            ResolvedAddr::localhost_with_port(QUIC_INTERFACE_PORT)
        }
    } else if let Some(host) = &cli.host() {
        rt.block_on(cli::server::handle(
            host,
            if let cli::Commands::View { asset_path, .. } = &cli.command {
                Some(asset_path.clone())
            } else {
                None
            },
            project_path,
            build_path,
            &assets,
        ))?
    } else {
        unreachable!()
    };

    // Time to join!
    if let Some(run) = cli.run() {
        cli::client::handle(run, &rt, assets, server_addr, original_project_path)?;
    } else {
        // Otherwise, wait for the Ctrl+C signal
        match rt.block_on(tokio::signal::ctrl_c()) {
            Ok(()) => {}
            Err(err) => log::error!("Unable to listen for shutdown signal: {}", err),
        }
    }

    Ok(())
}

// Read the project manifest from the project path (which may have been updated by the build step)
// We attempt both the root and build/ as `ambient.toml` is in the former for local builds,
// and in the latter for deployed builds. This will likely be improved if/when deployments
// no longer have their own build directory.
async fn retrieve_project_path_and_manifest(
    project_path: &ProjectPath,
    assets: &AssetCache,
    build_path: Option<&AbsAssetUrl>,
) -> anyhow::Result<(ProjectPath, ambient_project::Manifest, AbsAssetUrl)> {
    async fn get_new_project_path_and_manifest(
        project_path: &ProjectPath,
        assets: &AssetCache,
    ) -> anyhow::Result<(ProjectPath, ambient_project::Manifest)> {
        let paths = [project_path.url.clone(), project_path.push("build")];

        for path in &paths {
            if let Ok(toml) = path.push("ambient.toml")?.download_string(assets).await {
                return Ok((
                    Some(path.to_string()).try_into()?,
                    ambient_project::Manifest::parse(&toml)?,
                ));
            }
        }

        anyhow::bail!("Failed to find ambient.toml in project");
    }

    let (project_path, manifest) = get_new_project_path_and_manifest(project_path, assets).await?;
    let build_path = build_path
        .cloned()
        .unwrap_or_else(|| project_path.url.push("build").unwrap());
    Ok((project_path, manifest, build_path))
}

fn setup_logging() -> anyhow::Result<()> {
    const MODULES: &[(LevelFilter, &[&str])] = &[
        (
            LevelFilter::Error,
            &[
                // Warns about extra syntactic elements; we are not concerned with these.
                "fbxcel",
            ],
        ),
        (
            LevelFilter::Warn,
            &[
                "ambient_gpu",
                "ambient_model",
                "ambient_physics",
                "ambient_native_std",
                "cranelift_codegen",
                "naga",
                "tracing",
                "symphonia_core",
                "symphonia_bundle_mp3",
                "wgpu_core",
                "wgpu_hal",
                "optivorbis",
                "symphonia_format_wav",
            ],
        ),
    ];

    // Initialize the logger and lower the log level for modules we don't need to hear from by default.
    #[cfg(not(feature = "tracing"))]
    {
        let mut builder = env_logger::builder();
        builder.filter_level(LevelFilter::Info);

        for (level, modules) in MODULES {
            for module in *modules {
                builder.filter_module(module, *level);
            }
        }

        builder.parse_default_env().try_init()?;

        Ok(())
    }

    #[cfg(feature = "tracing")]
    {
        use tracing::metadata::Level;
        use tracing_log::AsTrace;
        use tracing_subscriber::prelude::*;
        use tracing_subscriber::{registry, EnvFilter};

        let mut filter = tracing_subscriber::filter::Targets::new()
            .with_default(tracing::metadata::LevelFilter::DEBUG);
        for (level, modules) in MODULES {
            for &module in *modules {
                filter = filter.with_target(module, level.as_trace());
            }
        }

        // BLOCKING: pending https://github.com/tokio-rs/tracing/issues/2507
        // let modules: Vec<_> = MODULES.iter().flat_map(|&(level, modules)| modules.iter().map(move |&v| format!("{v}={level}"))).collect();

        // eprintln!("{modules:#?}");
        // let mut filter = tracing_subscriber::filter::EnvFilter::builder().with_default_directive(Level::INFO.into()).from_env_lossy();

        // for module in modules {
        //     filter = filter.add_directive(module.parse().unwrap());
        // }

        // let mut filter = std::env::var("RUST_LOG").unwrap_or_default().parse::<tracing_subscriber::filter::Targets>().unwrap_or_default();
        // filter.extend(MODULES.iter().flat_map(|&(level, modules)| modules.iter().map(move |&v| (v, level.as_trace()))));

        let env_filter = EnvFilter::builder()
            .with_default_directive(Level::INFO.into())
            .from_env_lossy();

        let layered_registry = registry().with(filter).with(env_filter);

        // use stackdriver format if available and requested
        #[cfg(feature = "stackdriver")]
        if std::env::var("LOG_FORMAT").unwrap_or_default() == "stackdriver" {
            layered_registry
                .with(tracing_stackdriver::layer().with_writer(std::io::stdout))
                .try_init()?;
            return Ok(());
        }

        // otherwise use the default format
        layered_registry
            .with(tracing_subscriber::fmt::Layer::new().with_timer(
                tracing_subscriber::fmt::time::LocalTime::new(time::macros::format_description!(
                    "[hour]:[minute]:[second]"
                )),
            ))
            .try_init()?;

        Ok(())
    }
}<|MERGE_RESOLUTION|>--- conflicted
+++ resolved
@@ -54,50 +54,7 @@
     }
 
     if let Commands::Assets { command } = &cli.command {
-<<<<<<< HEAD
-        return rt.block_on(async {
-            match command {
-                AssetCommand::MigratePipelinesToml(opt) => {
-                    let path = ProjectPath::new_local(opt.path.clone())?;
-                    ambient_build::migrate::toml::process(path.fs_path.unwrap())
-                        .await
-                        .context("Failed to migrate pipelines")?;
-                }
-                AssetCommand::Import(opt) => match opt.path.extension() {
-                    Some(ext) => {
-                        if ext == "wav" || ext == "mp3" || ext == "ogg" {
-                            let convert = opt.convert_audio;
-                            ambient_build::pipelines::import_audio(opt.path.clone(), convert)
-                                .context("failed to import audio")?;
-                        } else if ext == "fbx" || ext == "glb" || ext == "gltf" || ext == "obj" {
-                            let collider_from_model = opt.collider_from_model;
-                            ambient_build::pipelines::import_model(
-                                opt.path.clone(),
-                                collider_from_model,
-                            )
-                            .context("failed to import models")?;
-                        } else if ext == "jpg" || ext == "png" || ext == "gif" || ext == "webp" {
-                            // TODO: import textures API may change, so this is just a placeholder
-                            todo!();
-                        } else {
-                            bail!("Unsupported file type");
-                        }
-                        ambient_build::build_assets(
-                            &assets,
-                            &PathBuf::from("assets"),
-                            &PathBuf::from("build"),
-                        )
-                        .await?;
-                    }
-                    None => bail!("Unknown file type"),
-                },
-            }
-
-            Ok(())
-        });
-=======
-        return rt.block_on(cli::assets::handle(command));
->>>>>>> fa43fba0
+        return rt.block_on(cli::assets::handle(command, &assets));
     }
 
     // Build the project if required. Note that this only runs if the project is local,
