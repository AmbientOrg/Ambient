use ambient_std::{
    asset_cache::{AssetCache, SyncAssetKeyExt},
    download_asset::AssetsCacheOnDisk,
};
use clap::Parser;

mod cli;
mod client;
mod server;
mod shared;

use ambient_physics::physx::PhysicsKey;
use anyhow::Context;
use cli::Cli;
use log::LevelFilter;
use server::QUIC_INTERFACE_PORT;

use crate::shared::components::init;

fn setup_logging() -> anyhow::Result<()> {
    const MODULES: &[(LevelFilter, &[&str])] = &[
        (
            LevelFilter::Error,
            &[
                // Warns about extra syntactic elements; we are not concerned with these.
                "fbxcel",
            ],
        ),
        (
            LevelFilter::Warn,
            &[
                "ambient_build",
                "ambient_gpu",
                "ambient_model",
                "ambient_physics",
                "ambient_std",
                "naga",
                "tracing",
                "wgpu_core",
                "wgpu_hal",
            ],
        ),
    ];

    // Initialize the logger and lower the log level for modules we don't need to hear from by default.
    #[cfg(not(feature = "tracing"))]
    {
<<<<<<< HEAD
        const MODULES: &[(LevelFilter, &[&str])] = &[
            (
                LevelFilter::Error,
                &[
                    // Warns about extra syntactic elements; we are not concerned with these.
                    "fbxcel",
                ],
            ),
            (
                LevelFilter::Warn,
                &[
                    "ambient_build",
                    "ambient_gpu",
                    "ambient_model",
                    "ambient_physics",
                    "ambient_std",
                    "cranelift_codegen",
                    "naga",
                    "tracing",
                    "wgpu_core",
                    "wgpu_hal",
                ],
            ),
        ];

=======
>>>>>>> 3e9a70da
        let mut builder = env_logger::builder();
        builder.filter_level(LevelFilter::Info);

        for (level, modules) in MODULES {
            for module in *modules {
                builder.filter_module(module, *level);
            }
        }

        builder.parse_default_env().try_init()?;

        Ok(())
    }

    #[cfg(feature = "tracing")]
    {
        use tracing::Level;
        use tracing_log::AsTrace;
        use tracing_subscriber::prelude::*;
        use tracing_subscriber::{registry, EnvFilter};

        let mut filter = tracing_subscriber::filter::Targets::new().with_default(tracing::metadata::LevelFilter::DEBUG);
        for (level, modules) in MODULES {
            for &module in *modules {
                filter = filter.with_target(module, level.as_trace());
            }
        }

        let env_filter = EnvFilter::builder().with_default_directive(Level::INFO.into()).from_env_lossy();

        registry()
            .with(filter)
            .with(env_filter)
            //
            .with(tracing_tree::HierarchicalLayer::new(2).with_indent_lines(false).with_verbose_entry(true))
            // .with(tracing_subscriber::fmt::Layer::new().pretty())
            .try_init()?;

        Ok(())
    }
}

fn main() -> anyhow::Result<()> {
    setup_logging()?;

    shared::components::init()?;
    let runtime = tokio::runtime::Builder::new_multi_thread().enable_all().build()?;
    let assets = AssetCache::new(runtime.handle().clone());
    PhysicsKey.get(&assets); // Load physics
    AssetsCacheOnDisk.insert(&assets, false); // Disable disk caching for now; see https://github.com/AmbientRun/Ambient/issues/81

    let cli = Cli::parse();

    let current_dir = std::env::current_dir()?;
    let project_path = cli.project().and_then(|p| p.path.clone()).unwrap_or_else(|| current_dir.clone());
    let project_path =
        if project_path.is_absolute() { project_path } else { ambient_std::path::normalize(&current_dir.join(project_path)) };

    if project_path.exists() && !project_path.is_dir() {
        anyhow::bail!("Project path {project_path:?} exists and is not a directory.");
    }

    // If new: create project, immediately exit
    if let Cli::New { name, .. } = &cli {
        if let Err(err) = cli::new_project::new_project(&project_path, name.as_deref()) {
            eprintln!("Failed to create project: {err:?}");
        }
        return Ok(());
    }

    // If UIC: write components to disk, immediately exit
    #[cfg(not(feature = "production"))]
    if let Cli::UpdateInterfaceComponents = cli {
        let toml = shared::components::dev::build_components_toml().to_string();

        // Assume we are being run within the codebase.
        for guest_path in std::fs::read_dir("guest/").unwrap().filter_map(Result::ok).map(|de| de.path()).filter(|de| de.is_dir()) {
            let toml_path = if guest_path.file_name().unwrap_or_default() == "rust" {
                guest_path.join("api").join("api_macros").join("ambient.toml")
            } else {
                guest_path.join("api").join("ambient.toml")
            };
            std::fs::write(&toml_path, &toml)?;
            log::info!("Interface updated at {toml_path:?}");
        }
        return Ok(());
    }

    // If a project was specified, assume that assets need to be built
    let manifest = cli
        .project()
        .map(|_| {
            anyhow::Ok(ambient_project::Manifest::parse(
                &std::fs::read_to_string(project_path.join("ambient.toml")).context("No project manifest was found. Please create one.")?,
            )?)
        })
        .transpose()?;

    if let Some(manifest) = manifest.as_ref() {
        let project_name = manifest.project.name.as_deref().unwrap_or("project");
        log::info!("Building {}", project_name);
        runtime.block_on(ambient_build::build(
            PhysicsKey.get(&assets),
            &assets,
            project_path.clone(),
            manifest,
            cli.project().map(|p| p.release).unwrap_or(false),
        ));
        log::info!("Done building {}", project_name);
    }

    // If this is just a build, exit now
    if matches!(&cli, Cli::Build { .. }) {
        return Ok(());
    }

    // Otherwise, either connect to a server or host one
    let server_addr = if let Cli::Join { host, .. } = &cli {
        if let Some(mut host) = host.clone() {
            if !host.contains(':') {
                host = format!("{host}:{QUIC_INTERFACE_PORT}");
            }
            host.parse().with_context(|| format!("Invalid address for host {host}"))?
        } else {
            format!("127.0.0.1:{QUIC_INTERFACE_PORT}").parse()?
        }
    } else {
        let port = server::start(&runtime, assets.clone(), cli.clone(), project_path, manifest.as_ref().expect("no manifest"));
        format!("127.0.0.1:{port}").parse()?
    };

    // Time to join!
    let handle = runtime.handle().clone();
    if let Some(run) = cli.run() {
        // If we have run parameters, start a client and join a server
        runtime.block_on(client::run(assets, server_addr, run, cli.project().and_then(|p| p.path.clone())));
    } else {
        // Otherwise, wait for the Ctrl+C signal
        handle.block_on(async move {
            match tokio::signal::ctrl_c().await {
                Ok(()) => {}
                Err(err) => log::error!("Unable to listen for shutdown signal: {}", err),
            }
        });
    }
    Ok(())
}<|MERGE_RESOLUTION|>--- conflicted
+++ resolved
@@ -14,8 +14,6 @@
 use cli::Cli;
 use log::LevelFilter;
 use server::QUIC_INTERFACE_PORT;
-
-use crate::shared::components::init;
 
 fn setup_logging() -> anyhow::Result<()> {
     const MODULES: &[(LevelFilter, &[&str])] = &[
@@ -34,6 +32,7 @@
                 "ambient_model",
                 "ambient_physics",
                 "ambient_std",
+                "cranelift_codegen",
                 "naga",
                 "tracing",
                 "wgpu_core",
@@ -45,34 +44,6 @@
     // Initialize the logger and lower the log level for modules we don't need to hear from by default.
     #[cfg(not(feature = "tracing"))]
     {
-<<<<<<< HEAD
-        const MODULES: &[(LevelFilter, &[&str])] = &[
-            (
-                LevelFilter::Error,
-                &[
-                    // Warns about extra syntactic elements; we are not concerned with these.
-                    "fbxcel",
-                ],
-            ),
-            (
-                LevelFilter::Warn,
-                &[
-                    "ambient_build",
-                    "ambient_gpu",
-                    "ambient_model",
-                    "ambient_physics",
-                    "ambient_std",
-                    "cranelift_codegen",
-                    "naga",
-                    "tracing",
-                    "wgpu_core",
-                    "wgpu_hal",
-                ],
-            ),
-        ];
-
-=======
->>>>>>> 3e9a70da
         let mut builder = env_logger::builder();
         builder.filter_level(LevelFilter::Info);
 
