--- conflicted
+++ resolved
@@ -13,11 +13,7 @@
 pub fn initialize(world: &mut World, mute_audio: bool) -> anyhow::Result<()> {
     let messenger = Arc::new(
         |world: &World, id: EntityId, type_: MessageType, message: &str| {
-<<<<<<< HEAD
-            let name = world.get_cloned(id, module_name()).unwrap();
-=======
             let name = world.get_cloned(id, module_name()).unwrap_or_default();
->>>>>>> 0ebdd65a
             let (prefix, level) = match type_ {
                 MessageType::Info => ("info", log::Level::Info),
                 MessageType::Warn => ("warn", log::Level::Warn),
