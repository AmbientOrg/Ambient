--- conflicted
+++ resolved
@@ -33,16 +33,11 @@
 mod wasm;
 
 /// Construct an app and enter the main client view
-<<<<<<< HEAD
-pub async fn run(assets: AssetCache, server_addr: SocketAddr, run: &RunCli, golden_image_output_dir: Option<PathBuf>) {
-    let user_id = run.user_id.clone().unwrap_or_else(|| format!("user_{}", friendly_id()));
-    let headless = if run.headless { Some(uvec2(600, 600)) } else { None };
-=======
 pub async fn run(
     assets: AssetCache,
     server_addr: SocketAddr,
     run: &RunCli,
-    project_path: Option<PathBuf>,
+    golden_image_output_dir: Option<PathBuf>,
 ) {
     let user_id = run
         .user_id
@@ -53,7 +48,6 @@
     } else {
         None
     };
->>>>>>> bf68bc07
 
     let is_debug = std::env::var("AMBIENT_DEBUGGER").is_ok() || run.debugger;
 
@@ -64,21 +58,15 @@
         .update_title_with_fps_stats(false)
         .run(move |app, _runtime| {
             *app.world.resource_mut(window_title()) = "Ambient".to_string();
-<<<<<<< HEAD
-            MainApp { server_addr, user_id, show_debug: is_debug, golden_image_test: run.golden_image_test, golden_image_output_dir }
-                .el()
-                .spawn_interactive(&mut app.world);
-=======
             MainApp {
                 server_addr,
                 user_id,
                 show_debug: is_debug,
                 golden_image_test: run.golden_image_test,
-                project_path,
+                golden_image_output_dir,
             }
             .el()
             .spawn_interactive(&mut app.world);
->>>>>>> bf68bc07
         })
         .await;
 }
@@ -196,13 +184,9 @@
     let (render_target, _) = hooks.consume_context::<GameClientRenderTarget>().unwrap();
     let render_target_ref = hooks.use_ref_with(|_| render_target.clone());
     *render_target_ref.lock() = render_target.clone();
-<<<<<<< HEAD
-    let screenshot_path = golden_image_output_dir.unwrap_or(PathBuf::new()).join("screenshot.png");
-=======
-    let screenshot_path = project_path
+    let screenshot_path = golden_image_output_dir
         .unwrap_or(PathBuf::new())
         .join("screenshot.png");
->>>>>>> bf68bc07
     let (old_screnshot, _) = hooks.use_state_with(|_| {
         tracing::info!("Loading screenshot from {:?}", screenshot_path);
         Some(Arc::new(image::open(&screenshot_path).ok()?))
