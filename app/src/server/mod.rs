use std::{
    collections::HashMap,
    net::{IpAddr, Ipv4Addr, Ipv6Addr, SocketAddr},
    path::{Path, PathBuf},
    str::FromStr,
    sync::{Arc, Mutex},
};

use ambient_core::{asset_cache, name, no_sync, project_name, FIXED_SERVER_TICK_TIME};
use ambient_ecs::{
    components, dont_store, world_events, ComponentDesc, Entity, Networked, Resource, SystemGroup,
    World, WorldEventsSystem, WorldStreamCompEvent,
};
use ambient_native_std::{
    asset_cache::{AssetCache, AsyncAssetKeyExt, SyncAssetKeyExt},
    asset_url::{AbsAssetUrl, ContentBaseUrlKey, ServerBaseUrlKey},
    cb, Cb,
};
use ambient_network::{
    native::server::{Crypto, GameServer},
    persistent_resources,
    server::{ForkingEvent, ProxySettings, ShutdownEvent},
    synced_resources,
};
use ambient_prefab::PrefabFromUrl;
<<<<<<< HEAD
use ambient_project_semantic::{ItemId, Scope, Semantic};
use ambient_std::{
    asset_cache::{AssetCache, AsyncAssetKeyExt, SyncAssetKeyExt},
    asset_url::{AbsAssetUrl, ContentBaseUrlKey, ServerBaseUrlKey},
};
=======
>>>>>>> 04758541
use ambient_sys::task::RuntimeHandle;
use anyhow::Context;
use axum::{
    http::{Method, StatusCode},
    response::IntoResponse,
    routing::{get, get_service},
    Router,
};
use tower_http::{cors::CorsLayer, services::ServeDir};

use crate::{
    cli::{Cli, Commands, HostCli},
    shared,
};

pub mod wasm;

components!("server", {
    @[Resource]
    semantic: Arc<Mutex<Semantic>>,
});

#[allow(clippy::too_many_arguments)]
pub async fn start(
    runtime: &tokio::runtime::Handle,
    assets: AssetCache,
    cli: Cli,
    working_directory: PathBuf,
    build_path: AbsAssetUrl,
    semantic: Semantic,
    primary_ember_id: ItemId<Scope>,
    crypto: Crypto,
) -> SocketAddr {
    self::init_components();

    let host_cli = cli.host().unwrap();
    let quic_interface_port = host_cli.quic_interface_port;
    let manifest = semantic
        .items
        .get(primary_ember_id)
        .unwrap()
        .manifest
        .clone()
        .expect("primary ember must have manifest");

    let proxy_settings = (!host_cli.no_proxy).then(|| ProxySettings {
        // default to getting a proxy from the dims-web Google App Engine app
        endpoint: host_cli
            .proxy
            .clone()
            .unwrap_or("http://proxy.ambient.run/proxy".to_string()),
        build_path: build_path.clone(),
        pre_cache_assets: host_cli.proxy_pre_cache_assets,
        primary_ember_id: manifest.ember.id.to_string(),
    });

    let server = if let Some(port) = quic_interface_port {
        GameServer::new_with_port(
            SocketAddr::new(host_cli.bind_address, port),
            false,
            proxy_settings,
            &crypto,
        )
        .await
        .context("failed to create game server with port")
        .unwrap()
    } else {
        GameServer::new_with_port_in_range(
            host_cli.bind_address,
            QUIC_INTERFACE_PORT..(QUIC_INTERFACE_PORT + 10),
            false,
            proxy_settings,
            &crypto,
        )
        .await
        .context("failed to create game server with port in range")
        .unwrap()
    };

    let addr = server.local_addr();

    tracing::info!("Created server, running at {addr}");
    let http_interface_port = cli
        .host()
        .unwrap()
        .http_interface_port
        .unwrap_or(HTTP_INTERFACE_PORT);

    let public_host = match (cli.host().as_ref(), addr.ip()) {
        // use public_host if specified in cli
        (
            Some(&HostCli {
                public_host: Some(host),
                ..
            }),
            _,
        ) => host.clone(),

        // if the bind address is not specified (0.0.0.0, ::0) then use localhost
        (_, IpAddr::V4(Ipv4Addr::UNSPECIFIED)) => IpAddr::V4(Ipv4Addr::LOCALHOST).to_string(),
        (_, IpAddr::V6(Ipv6Addr::UNSPECIFIED)) => IpAddr::V6(Ipv6Addr::LOCALHOST).to_string(),

        // otherwise use the address that the server is binding to
        (_, addr) => addr.to_string(),
    };

    // here the key is inserted into the asset cache
    if let Ok(Some(build_path_fs)) = build_path.to_file_path() {
        let key = format!("http://{public_host}:{http_interface_port}/content/");
        let base_url = AbsAssetUrl::from_str(&key).unwrap();
        ServerBaseUrlKey.insert(&assets, base_url.clone());
        ContentBaseUrlKey.insert(&assets, base_url);

        start_http_interface(runtime, Some(&build_path_fs), http_interface_port);
    } else {
        let base_url = build_path.clone();

        ServerBaseUrlKey.insert(&assets, base_url.clone());
        ContentBaseUrlKey.insert(&assets, base_url);

        start_http_interface(runtime, None, http_interface_port);
    }

    let queue = semantic.items.scope_and_dependencies(primary_ember_id);
    runtime.spawn(async move {
        let mut server_world = World::new_with_config("server", true);
        server_world.init_shape_change_tracking();

        server_world
            .add_components(
                server_world.resource_entity(),
                create_resources(assets.clone()),
            )
            .unwrap();

        // Keep track of the project name
        let name = manifest
            .ember
            .name
            .clone()
            .unwrap_or_else(|| "Ambient".into());
        server_world
            .add_components(
                server_world.resource_entity(),
                Entity::new()
                    .with(project_name(), name)
                    .with(self::semantic(), Arc::new(Mutex::new(semantic))),
            )
            .unwrap();

        Entity::new()
            .with(ambient_core::name(), "Synced resources".to_string())
            .with(synced_resources(), ())
            .with(dont_store(), ())
            .spawn(&mut server_world);
        // Note: this should not be reset every time the server is created. Remove this when it becomes possible to load/save worlds.
        Entity::new()
            .with(ambient_core::name(), "Persistent resources".to_string())
            .with(persistent_resources(), ())
            .spawn(&mut server_world);

        wasm::initialize(
            &mut server_world,
            working_directory.join("data"),
            // TODO: do not support rebuilds with ember yet
            None,
            // build_config.map(|config| {
            //     // HACK: provide a callback to rebuild the project to WASM.
            //     // this is not done directly within WASM due to circular dependencies.
            //     cb(move |world: &mut World| {
            //         let runtime = world.resource(ambient_core::runtime()).clone();
            //         let async_run = world.resource(ambient_core::async_ecs::async_run()).clone();
            //         let (path, manifest, build_path, optimize) = (
            //             config.path.clone(),
            //             config.manifest.clone(),
            //             config.build_path(),
            //             config.optimize,
            //         );
            //         runtime.spawn(async move {
            //             let result = ambient_build::build_rust_if_available(
            //                 &path,
            //                 &manifest,
            //                 &build_path,
            //                 optimize,
            //             )
            //             .await;

            //             async_run.run(|world| {
            //                 world.resource_mut(ambient_ecs::world_events()).add_message(
            //                     messages::WasmRebuild::new(result.err().map(|err| err.to_string())),
            //                 );
            //             });
            //         });
            //     }) as Cb<dyn Fn(&mut World) + Send + Sync>
            // }),
        )
        .await
        .unwrap();

        let mut queue = queue.clone();
        while let Some(ember_id) = queue.pop() {
            wasm::instantiate_ember(&mut server_world, ember_id).unwrap();
        }

        if let Commands::View { asset_path, .. } = cli.command.clone() {
            let asset_path = build_path
                .push(asset_path.to_string_lossy())
                .expect("FIXME")
                .push("prefabs/main.json")
                .expect("pushing 'prefabs/main.json' shouldn't fail");
            log::info!("Spawning asset from {:?}", asset_path);
            let obj = PrefabFromUrl(asset_path.into()).get(&assets).await.unwrap();
            obj.spawn_into_world(&mut server_world, None);
        }
        log::info!("Starting server");
        server
            .run(
                server_world,
                Arc::new(systems),
                Arc::new(on_forking_systems),
                Arc::new(on_shutdown_systems),
                Arc::new(is_sync_component),
            )
            .await;
    });

    addr
}

fn systems(_world: &mut World) -> SystemGroup {
    SystemGroup::new(
        "server",
        vec![
            ambient_physics::run_simulation_system(),
            // Can happen *during* the physics step
            Box::new(ambient_core::async_ecs::async_ecs_systems()),
            Box::new(ambient_prefab::systems()),
            // Happens after the physics step
            ambient_physics::fetch_simulation_system(),
            Box::new(ambient_animation::animation_systems()),
            Box::new(ambient_physics::physx::sync_ecs_physics()),
            Box::new(ambient_core::transform::TransformSystem::new()),
            ambient_core::remove_at_time_system(),
            ambient_core::refcount_system(),
            Box::new(WorldEventsSystem),
            Box::new(ambient_core::camera::camera_systems()),
            Box::new(ambient_physics::server_systems()),
            Box::new(wasm::systems()),
        ],
    )
}
fn on_forking_systems() -> SystemGroup<ForkingEvent> {
    SystemGroup::new(
        "on_forking_systems",
        vec![
            Box::new(ambient_physics::on_forking_systems()),
            Box::new(wasm::on_forking_systems()),
        ],
    )
}
fn on_shutdown_systems() -> SystemGroup<ShutdownEvent> {
    SystemGroup::new(
        "on_shutdown_systems",
        vec![
            Box::new(ambient_physics::on_shutdown_systems()),
            Box::new(wasm::on_shutdown_systems()),
        ],
    )
}

fn is_sync_component(component: ComponentDesc, _: WorldStreamCompEvent) -> bool {
    component.has_attribute::<Networked>()
}

fn create_resources(assets: AssetCache) -> Entity {
    let mut server_resources = Entity::new()
        .with(name(), "Resources".to_string())
        .with(asset_cache(), assets.clone())
        .with(no_sync(), ())
        .with_default(world_events());
    ambient_physics::create_server_resources(&assets, &mut server_resources);
    server_resources.merge(ambient_core::async_ecs::async_ecs_resources());
    server_resources.set(ambient_core::runtime(), RuntimeHandle::current());

    server_resources.merge(ambient_core::time_resources_start(FIXED_SERVER_TICK_TIME));

    let mut bistream_handlers = HashMap::new();
    ambient_network::server::register_rpc_bi_stream_handler(
        &mut bistream_handlers,
        shared::create_server_rpc_registry(),
    );
    server_resources.set(
        ambient_network::server::bi_stream_handlers(),
        bistream_handlers,
    );

    let unistream_handlers = HashMap::new();
    server_resources.set(
        ambient_network::server::uni_stream_handlers(),
        unistream_handlers,
    );

    let dgram_handlers = HashMap::new();
    server_resources.set(ambient_network::server::datagram_handlers(), dgram_handlers);

    server_resources
}

pub const HTTP_INTERFACE_PORT: u16 = 8999;
pub const QUIC_INTERFACE_PORT: u16 = 9000;
fn start_http_interface(
    runtime: &tokio::runtime::Handle,
    build_path: Option<&Path>,
    http_interface_port: u16,
) {
    let mut router = Router::new().route("/ping", get(|| async move { "ok" }));

    if let Some(build_path) = build_path {
        router = router.nest_service(
            "/content",
            get_service(ServeDir::new(build_path)).handle_error(handle_error),
        );
    };

    router = router.layer(
        CorsLayer::new()
            .allow_origin(tower_http::cors::Any)
            .allow_methods(vec![Method::GET])
            .allow_headers(tower_http::cors::Any),
    );

    let serve = |addr| async move {
        axum::Server::try_bind(&addr)?
            .serve(router.into_make_service())
            .await?;

        Ok::<_, anyhow::Error>(())
    };

    let build_path = build_path.map(ToOwned::to_owned);

    runtime.spawn(async move {
        let addr = SocketAddr::from(([0, 0, 0, 0], http_interface_port));

        tracing::debug!(?build_path, "Starting HTTP interface on: {addr}");

        if let Err(err) = serve(addr)
            .await
            .with_context(|| format!("Failed to start server on: {addr}"))
        {
            tracing::error!("{err:?}");
        }
    });
}

async fn handle_error(_err: std::io::Error) -> impl IntoResponse {
    (StatusCode::INTERNAL_SERVER_ERROR, "Something went wrong...")
}<|MERGE_RESOLUTION|>--- conflicted
+++ resolved
@@ -14,7 +14,6 @@
 use ambient_native_std::{
     asset_cache::{AssetCache, AsyncAssetKeyExt, SyncAssetKeyExt},
     asset_url::{AbsAssetUrl, ContentBaseUrlKey, ServerBaseUrlKey},
-    cb, Cb,
 };
 use ambient_network::{
     native::server::{Crypto, GameServer},
@@ -23,14 +22,7 @@
     synced_resources,
 };
 use ambient_prefab::PrefabFromUrl;
-<<<<<<< HEAD
 use ambient_project_semantic::{ItemId, Scope, Semantic};
-use ambient_std::{
-    asset_cache::{AssetCache, AsyncAssetKeyExt, SyncAssetKeyExt},
-    asset_url::{AbsAssetUrl, ContentBaseUrlKey, ServerBaseUrlKey},
-};
-=======
->>>>>>> 04758541
 use ambient_sys::task::RuntimeHandle;
 use anyhow::Context;
 use axum::{
