--- conflicted
+++ resolved
@@ -60,13 +60,7 @@
             );
 
             if target == "client" {
-<<<<<<< HEAD
-                let bytecode_url = AbsAssetUrl::from_asset_key(path).to_string();
-=======
-                let relative_path = path.strip_prefix(&build_dir)?;
-                let asset_key = path_to_unix_string(relative_path);
-                let bytecode_url = AbsAssetUrl::from_asset_key(asset_key)?.to_string();
->>>>>>> ba01e601
+                let bytecode_url = AbsAssetUrl::from_asset_key(path)?.to_string();
                 world.add_component(id, client_bytecode_from_url(), bytecode_url)?;
             } else {
                 let bytecode = component_url.download_bytes(&assets).await?;
