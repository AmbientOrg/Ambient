use std::{
    collections::HashMap,
    path::{Path, PathBuf},
    sync::Arc,
};

use ambient_ecs::{EntityId, SystemGroup, World};
<<<<<<< HEAD
use ambient_native_std::{asset_cache::AssetCache, asset_url::AbsAssetUrl, Cb};
use ambient_project::Identifier;
=======
use ambient_package_semantic::{ItemId, Package};
>>>>>>> e2474f35
pub use ambient_wasm::server::{on_forking_systems, on_shutdown_systems};
use ambient_wasm::shared::{module_name, remote_paired_id, spawn_module, MessageType};
use anyhow::Context;

pub fn systems() -> SystemGroup {
    ambient_wasm::server::systems()
}

<<<<<<< HEAD
pub async fn initialize(
    world: &mut World,
    assets: &AssetCache,
    project_path: AbsAssetUrl,
    build_metadata: &ambient_build::Metadata,
    build_project: Option<Cb<dyn Fn(&mut World) + Send + Sync>>,
) -> anyhow::Result<()> {
=======
pub async fn initialize(world: &mut World, data_path: PathBuf) -> anyhow::Result<()> {
>>>>>>> e2474f35
    let messenger = Arc::new(
        |world: &World, id: EntityId, type_: MessageType, message: &str| {
            let name = world.get_cloned(id, module_name()).unwrap_or_default();
            let (prefix, level) = match type_ {
                MessageType::Info => ("info", log::Level::Info),
                MessageType::Warn => ("warn", log::Level::Warn),
                MessageType::Error => ("error", log::Level::Error),
                MessageType::Stdout => ("stdout", log::Level::Info),
                MessageType::Stderr => ("stderr", log::Level::Info),
            };

            log::log!(
                level,
                "[{name}] {prefix}: {}",
                message.strip_suffix('\n').unwrap_or(message)
            );
        },
    );

<<<<<<< HEAD
    ambient_wasm::server::initialize(
        world,
        assets,
        project_path.clone(),
        messenger,
        build_project,
    )?;
=======
    ambient_wasm::server::initialize(world, data_path, messenger)?;
>>>>>>> e2474f35

    Ok(())
}

/// `enabled` is passed here as we need knowledge of the other packages to determine if this package should be enabled or not
pub fn instantiate_package(
    world: &mut World,
    package_id: ItemId<Package>,
    enabled: bool,
) -> anyhow::Result<()> {
    let mut modules_to_entity_ids = HashMap::new();
    for target in ["client", "server"] {
        let (package_name, package_enabled, build_metadata) = {
            let semantic = ambient_package_semantic_native::world_semantic(world);
            let semantic = semantic.lock().unwrap();
            let scope = semantic.items.get(package_id);

            (
                scope.data.id.to_string(),
                enabled,
                scope
                    .build_metadata
                    .as_ref()
                    .context("no build metadata in package")?
                    .clone(),
            )
        };
        let wasm_component_paths: &[String] = build_metadata.component_paths(target);

        for path in wasm_component_paths {
            let path = Path::new(path);
            let name = path
                .file_stem()
                .context("no file stem for {path:?}")?
                .to_string_lossy();

            let bytecode_url =
                ambient_package_semantic_native::file_path(world, &package_name, path)?;
            let id = spawn_module(world, bytecode_url, package_enabled, target == "server");
            modules_to_entity_ids.insert(
                (
                    target,
                    // Support `client_module`, `module_client` and `module`
                    name.strip_prefix(target)
                        .or_else(|| name.strip_suffix(target))
                        .unwrap_or(name.as_ref())
                        .trim_matches('_')
                        .to_string(),
                ),
                id,
            );
        }
    }

    for ((target, name), id) in modules_to_entity_ids.iter() {
        let corresponding = match *target {
            "client" => "server",
            "server" => "client",
            _ => unreachable!(),
        };
        if let Some(other_id) = modules_to_entity_ids.get(&(corresponding, name.clone())) {
            world.add_component(*id, remote_paired_id(), *other_id)?;
        }
    }

    Ok(())
}<|MERGE_RESOLUTION|>--- conflicted
+++ resolved
@@ -5,12 +5,8 @@
 };
 
 use ambient_ecs::{EntityId, SystemGroup, World};
-<<<<<<< HEAD
-use ambient_native_std::{asset_cache::AssetCache, asset_url::AbsAssetUrl, Cb};
-use ambient_project::Identifier;
-=======
+use ambient_native_std::asset_cache::AssetCache;
 use ambient_package_semantic::{ItemId, Package};
->>>>>>> e2474f35
 pub use ambient_wasm::server::{on_forking_systems, on_shutdown_systems};
 use ambient_wasm::shared::{module_name, remote_paired_id, spawn_module, MessageType};
 use anyhow::Context;
@@ -19,17 +15,11 @@
     ambient_wasm::server::systems()
 }
 
-<<<<<<< HEAD
 pub async fn initialize(
     world: &mut World,
     assets: &AssetCache,
-    project_path: AbsAssetUrl,
-    build_metadata: &ambient_build::Metadata,
-    build_project: Option<Cb<dyn Fn(&mut World) + Send + Sync>>,
+    data_path: PathBuf,
 ) -> anyhow::Result<()> {
-=======
-pub async fn initialize(world: &mut World, data_path: PathBuf) -> anyhow::Result<()> {
->>>>>>> e2474f35
     let messenger = Arc::new(
         |world: &World, id: EntityId, type_: MessageType, message: &str| {
             let name = world.get_cloned(id, module_name()).unwrap_or_default();
@@ -49,17 +39,7 @@
         },
     );
 
-<<<<<<< HEAD
-    ambient_wasm::server::initialize(
-        world,
-        assets,
-        project_path.clone(),
-        messenger,
-        build_project,
-    )?;
-=======
-    ambient_wasm::server::initialize(world, data_path, messenger)?;
->>>>>>> e2474f35
+    ambient_wasm::server::initialize(world, assets, data_path, messenger)?;
 
     Ok(())
 }
