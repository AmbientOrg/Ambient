use std::{collections::HashMap, sync::Arc};

use ambient_ecs::{EntityId, SystemGroup, World};
<<<<<<< HEAD
use ambient_std::asset_url::AbsAssetUrl;
pub use ambient_wasm::server::{on_forking_systems, on_shutdown_systems};
use ambient_wasm::shared::{
    bytecode_from_url, module_name, remote_paired_id, spawn_module, MessageType,
};
=======
use ambient_project::Identifier;
use ambient_std::{asset_url::AbsAssetUrl, Cb};
pub use ambient_wasm::server::{on_forking_systems, on_shutdown_systems};
use ambient_wasm::shared::{module_name, remote_paired_id, spawn_module, MessageType};
>>>>>>> 0ebdd65a
use anyhow::Context;

pub fn systems() -> SystemGroup {
    ambient_wasm::server::systems()
}

pub async fn initialize(
    world: &mut World,
    project_path: AbsAssetUrl,
    build_metadata: &ambient_build::Metadata,
    build_project: Option<Cb<dyn Fn(&mut World) + Send + Sync>>,
) -> anyhow::Result<()> {
    let messenger = Arc::new(
        |world: &World, id: EntityId, type_: MessageType, message: &str| {
<<<<<<< HEAD
            let name = world.get_cloned(id, module_name()).unwrap();
=======
            let name = world.get_cloned(id, module_name()).unwrap_or_default();
>>>>>>> 0ebdd65a
            let (prefix, level) = match type_ {
                MessageType::Info => ("info", log::Level::Info),
                MessageType::Warn => ("warn", log::Level::Warn),
                MessageType::Error => ("error", log::Level::Error),
                MessageType::Stdout => ("stdout", log::Level::Info),
                MessageType::Stderr => ("stderr", log::Level::Info),
            };

            log::log!(
                level,
                "[{name}] {prefix}: {}",
                message.strip_suffix('\n').unwrap_or(message)
            );
        },
    );

    ambient_wasm::server::initialize(world, project_path.clone(), messenger, build_project)?;

    let build_dir = project_path.push("build").unwrap();

    let mut modules_to_entity_ids = HashMap::new();
    for target in ["client", "server"] {
        let wasm_component_paths: &[String] = build_metadata.component_paths(target);

        for path in wasm_component_paths {
            let component_url = build_dir.push(path).unwrap();
            let name = component_url
                .file_stem()
                .context("no file stem for {path:?}")?;

            let bytecode_url = AbsAssetUrl::from_asset_key(path)?;
            let id = spawn_module(world, bytecode_url, true, target == "server");
            modules_to_entity_ids.insert(
                (
                    target,
                    // Support `client_module`, `module_client` and `module`
                    name.strip_prefix(target)
                        .or_else(|| name.strip_suffix(target))
                        .unwrap_or(name)
                        .trim_matches('_')
                        .to_string(),
                ),
                id,
            );
        }
    }

    for ((target, name), id) in modules_to_entity_ids.iter() {
        let corresponding = match *target {
            "client" => "server",
            "server" => "client",
            _ => unreachable!(),
        };
        if let Some(other_id) = modules_to_entity_ids.get(&(corresponding, name.clone())) {
            world.add_component(*id, remote_paired_id(), *other_id)?;
        }
    }

    Ok(())
}<|MERGE_RESOLUTION|>--- conflicted
+++ resolved
@@ -1,18 +1,9 @@
 use std::{collections::HashMap, sync::Arc};
 
 use ambient_ecs::{EntityId, SystemGroup, World};
-<<<<<<< HEAD
-use ambient_std::asset_url::AbsAssetUrl;
-pub use ambient_wasm::server::{on_forking_systems, on_shutdown_systems};
-use ambient_wasm::shared::{
-    bytecode_from_url, module_name, remote_paired_id, spawn_module, MessageType,
-};
-=======
-use ambient_project::Identifier;
 use ambient_std::{asset_url::AbsAssetUrl, Cb};
 pub use ambient_wasm::server::{on_forking_systems, on_shutdown_systems};
 use ambient_wasm::shared::{module_name, remote_paired_id, spawn_module, MessageType};
->>>>>>> 0ebdd65a
 use anyhow::Context;
 
 pub fn systems() -> SystemGroup {
@@ -27,11 +18,7 @@
 ) -> anyhow::Result<()> {
     let messenger = Arc::new(
         |world: &World, id: EntityId, type_: MessageType, message: &str| {
-<<<<<<< HEAD
-            let name = world.get_cloned(id, module_name()).unwrap();
-=======
             let name = world.get_cloned(id, module_name()).unwrap_or_default();
->>>>>>> 0ebdd65a
             let (prefix, level) = match type_ {
                 MessageType::Info => ("info", log::Level::Info),
                 MessageType::Warn => ("warn", log::Level::Warn),
