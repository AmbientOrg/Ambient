--- conflicted
+++ resolved
@@ -63,11 +63,8 @@
     "packages/std/character_animation",
     "packages/std/character_movement",
     "packages/std/fps_controller",
-<<<<<<< HEAD
     "packages/std/orbit_camera",
-=======
     "packages/std/hide_cursor",
->>>>>>> f5ff6771
 
     # Packages (tools)
     "packages/tools/console",
