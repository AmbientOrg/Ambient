[package]
id = "gzbamly2shtnz3siisf3mdzglsi67vul"
name = "Tangent Level: Cubicide"
description = "A procedurally-generated level for Tangent using cubes with pathways cut through them."
version = "0.3.2-nightly-2023-12-17"
content = { type = "Mod", for_playables = ["t5qdqwpkoxtelvafs7qpvzhaoperwfpt"] }
ambient_version = "0.3.2-nightly-2023-12-17"
authors = ["philpax"]

[dependencies]
<<<<<<< HEAD
tangent_schema = { path = "../../schema", id = "mwrcsok65na7owrbdococ5sthr3ccskc", version = "0.3.2-nightly-2023-12-15" }
spawner_vehicle = { path = "../../core/spawner_vehicle", id = "roosvvawp6sjvlolokk5qyafl5vp2su7", version = "0.3.2-nightly-2023-12-15" }

pickup_health = { path = "../pickup_health", id = "skpc6fwjkbidr7a6pmx4mab6zl37oiut", version = "0.3.2-nightly-2023-12-15" }

game_object = { path = "../../../../schemas/game_object", id = "hvxms7i2px7krvkm23sxfjxsjqlcmtb5", version = "0.3.2-nightly-2023-12-15" }
=======
tangent_schema = { path = "../../schema", deployment = "4AVpoDL9YBFKvwam3fRUjb" }
spawner_vehicle = { path = "../../core/spawner_vehicle", deployment = "6N30RWHv1zw5MOi4LigZAg" }

pickup_health = { path = "../pickup_health", deployment = "7fqUFe7X3hhrzvMuDZghJ4" }

game_object = { path = "../../../../schemas/game_object", deployment = "6nUbFrVkbes8qxO5yr5weP" }
>>>>>>> 61a060cc

[components]
include_corners = { name = "Include Corners", description = "Whether or not the corner spawnpoints are created.", type = "Bool", default = true, attributes = [
    "Debuggable",
    "Networked",
] }<|MERGE_RESOLUTION|>--- conflicted
+++ resolved
@@ -8,21 +8,12 @@
 authors = ["philpax"]
 
 [dependencies]
-<<<<<<< HEAD
-tangent_schema = { path = "../../schema", id = "mwrcsok65na7owrbdococ5sthr3ccskc", version = "0.3.2-nightly-2023-12-15" }
-spawner_vehicle = { path = "../../core/spawner_vehicle", id = "roosvvawp6sjvlolokk5qyafl5vp2su7", version = "0.3.2-nightly-2023-12-15" }
+tangent_schema = { path = "../../schema", id = "mwrcsok65na7owrbdococ5sthr3ccskc", version = "0.3.2-nightly-2023-12-17" }
+spawner_vehicle = { path = "../../core/spawner_vehicle", id = "roosvvawp6sjvlolokk5qyafl5vp2su7", version = "0.3.2-nightly-2023-12-17" }
 
-pickup_health = { path = "../pickup_health", id = "skpc6fwjkbidr7a6pmx4mab6zl37oiut", version = "0.3.2-nightly-2023-12-15" }
+pickup_health = { path = "../pickup_health", id = "skpc6fwjkbidr7a6pmx4mab6zl37oiut", version = "0.3.2-nightly-2023-12-17" }
 
-game_object = { path = "../../../../schemas/game_object", id = "hvxms7i2px7krvkm23sxfjxsjqlcmtb5", version = "0.3.2-nightly-2023-12-15" }
-=======
-tangent_schema = { path = "../../schema", deployment = "4AVpoDL9YBFKvwam3fRUjb" }
-spawner_vehicle = { path = "../../core/spawner_vehicle", deployment = "6N30RWHv1zw5MOi4LigZAg" }
-
-pickup_health = { path = "../pickup_health", deployment = "7fqUFe7X3hhrzvMuDZghJ4" }
-
-game_object = { path = "../../../../schemas/game_object", deployment = "6nUbFrVkbes8qxO5yr5weP" }
->>>>>>> 61a060cc
+game_object = { path = "../../../../schemas/game_object", id = "hvxms7i2px7krvkm23sxfjxsjqlcmtb5", version = "0.3.2-nightly-2023-12-17" }
 
 [components]
 include_corners = { name = "Include Corners", description = "Whether or not the corner spawnpoints are created.", type = "Bool", default = true, attributes = [
