[package]
id = "tangent_ui_holohud"
name = "Tangent HUD: Hologram"
version = "0.1.0"
content = { type = "Mod", for_playables = ["tangent"] }
ambient_version = "0.3.0-nightly-2023-09-20"

[dependencies]
<<<<<<< HEAD
tangent_schema = { path = "../../schema", deployment = "1MdfsKM0PneOuY19MlhaOw" }
game_object = { path = "../../../../schemas/game_object" }
=======
tangent_schema = { path = "../../schema", deployment = "3xeZXaO08dyvd1pFyf8cGS" }
>>>>>>> 5c097c1a
<|MERGE_RESOLUTION|>--- conflicted
+++ resolved
@@ -6,9 +6,5 @@
 ambient_version = "0.3.0-nightly-2023-09-20"
 
 [dependencies]
-<<<<<<< HEAD
-tangent_schema = { path = "../../schema", deployment = "1MdfsKM0PneOuY19MlhaOw" }
-game_object = { path = "../../../../schemas/game_object" }
-=======
 tangent_schema = { path = "../../schema", deployment = "3xeZXaO08dyvd1pFyf8cGS" }
->>>>>>> 5c097c1a
+game_object = { path = "../../../../schemas/game_object" }