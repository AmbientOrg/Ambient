[package]
id = "ys6g5noe72fbhnoj6l3psjq75knd7gko"
name = "Tangent Class: Tank"
description = "Defines the Tank class, which is strong but slow."
version = "0.3.2-nightly-2023-12-17"
content = { type = "Mod", for_playables = ["t5qdqwpkoxtelvafs7qpvzhaoperwfpt"] }
ambient_version = "0.3.2-nightly-2023-12-17"
authors = ["philpax"]

[dependencies]
<<<<<<< HEAD
tangent_schema = { path = "../../schema", id = "mwrcsok65na7owrbdococ5sthr3ccskc", version = "0.3.2-nightly-2023-12-15" }
gun_laser = { path = "../../core/gun_laser", id = "jyp2hh3fpjfe7kaos36zbdztfypqip3m", version = "0.3.2-nightly-2023-12-15" }

kenney_space_kit = { path = "../../../../assets/kenney_space_kit", id = "llhdryqkfsr6gy4f26wbolh4kfwnzn3c", version = "0.3.2-nightly-2023-12-15" }
=======
tangent_schema = { path = "../../schema", deployment = "4AVpoDL9YBFKvwam3fRUjb" }
gun_laser = { path = "../../core/gun_laser", deployment = "640tuu794VlO561zpkG1eq" }

kenney_space_kit = { path = "../../../../assets/kenney_space_kit", deployment = "2UsX5GrtJqmmScQxp13Sjo" }
>>>>>>> 61a060cc
<|MERGE_RESOLUTION|>--- conflicted
+++ resolved
@@ -8,14 +8,7 @@
 authors = ["philpax"]
 
 [dependencies]
-<<<<<<< HEAD
-tangent_schema = { path = "../../schema", id = "mwrcsok65na7owrbdococ5sthr3ccskc", version = "0.3.2-nightly-2023-12-15" }
-gun_laser = { path = "../../core/gun_laser", id = "jyp2hh3fpjfe7kaos36zbdztfypqip3m", version = "0.3.2-nightly-2023-12-15" }
+tangent_schema = { path = "../../schema", id = "mwrcsok65na7owrbdococ5sthr3ccskc", version = "0.3.2-nightly-2023-12-17" }
+gun_laser = { path = "../../core/gun_laser", id = "jyp2hh3fpjfe7kaos36zbdztfypqip3m", version = "0.3.2-nightly-2023-12-17" }
 
-kenney_space_kit = { path = "../../../../assets/kenney_space_kit", id = "llhdryqkfsr6gy4f26wbolh4kfwnzn3c", version = "0.3.2-nightly-2023-12-15" }
-=======
-tangent_schema = { path = "../../schema", deployment = "4AVpoDL9YBFKvwam3fRUjb" }
-gun_laser = { path = "../../core/gun_laser", deployment = "640tuu794VlO561zpkG1eq" }
-
-kenney_space_kit = { path = "../../../../assets/kenney_space_kit", deployment = "2UsX5GrtJqmmScQxp13Sjo" }
->>>>>>> 61a060cc
+kenney_space_kit = { path = "../../../../assets/kenney_space_kit", id = "llhdryqkfsr6gy4f26wbolh4kfwnzn3c", version = "0.3.2-nightly-2023-12-17" }