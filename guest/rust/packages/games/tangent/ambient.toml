[package]
id = "t5qdqwpkoxtelvafs7qpvzhaoperwfpt"
name = "Tangent"
version = "0.1.0"
content = { type = "Playable" }
<<<<<<< HEAD
ambient_version = "0.3.0-nightly-2023-09-22"
authors = ["philpax"]

[dependencies]
core = { path = "core", deployment = "czUZv2AKa7SNwV1QsY0xN" }

camera_follow = { path = "mods/camera_follow", deployment = "2JxkseUmoWsbkeUUhxeyIe" }

ui_holohud = { path = "mods/ui_holohud", deployment = "7XlsdxSQTCqX1TO3WaLBd5" }
ui_class_selection = { path = "mods/ui_class_selection", deployment = "3leakFoQjAfXCKAHecSJR4" }

pickup_health = { path = "mods/pickup_health", deployment = "7lysU5KZdkYj2rpckumEbI" }

level_cubicide = { path = "mods/level_cubicide", deployment = "6gKASHqnzjKmGRRhAZZ0ZT" }

class_assault = { path = "mods/class_assault", deployment = "5hAKslk8qxZseAbWNlpOYk" }
class_scout = { path = "mods/class_scout", deployment = "Nx3qEbJOrSaFBe8FnV2MB" }
class_tank = { path = "mods/class_tank", deployment = "5ckkjUWLrZxN7RN0DuyXUV" }

vehicle_standard = { path = "mods/vehicle_standard" }

behavior_vehicle = { path = "mods/behavior_vehicle" }
behavior_character = { path = "mods/behavior_character" }
=======
ambient_version = "0.3.0-nightly-2023-09-26"

[dependencies]
tangent_core = { path = "core", deployment = "64LOc76QBWGyRjG5bGxfTU" }

tangent_camera_follow = { path = "mods/camera_follow", enabled = true, deployment = "5domDA5nAbQTvmoHNHBoji" }
tangent_camera_topdown = { path = "mods/camera_topdown", enabled = false, deployment = "4XBGwOEVQHm0o2XmE6H5nA" }

tangent_ui_holohud = { path = "mods/ui_holohud", enabled = true, deployment = "461dTLRsS1U00NAyJmCTFb" }
tangent_ui_class_selection = { path = "mods/ui_class_selection", deployment = "7IjnyoHxYys8q8eMisIWvD" }

tangent_pickup_health = { path = "mods/pickup_health", deployment = "1roz8LFVjLVFsz623D4B2E" }

tangent_level_cubicide = { path = "mods/level_cubicide", enabled = true, deployment = "11JJR3L2g6yQnNX1SA6Ize" }

tangent_class_assault = { path = "mods/class_assault", enabled = true, deployment = "71rMKXSRGCJqbgVaRvGeXK" }
tangent_class_scout = { path = "mods/class_scout", enabled = true, deployment = "xlzNlJVBcN8iLk189vMd5" }
tangent_class_tank = { path = "mods/class_tank", enabled = true, deployment = "weNuAR3XztXfWx3SVT7DN" }
>>>>>>> f22c69aa

package_manager = { path = "../../tools/package_manager", deployment = "7a7ta4gOPEpDpIAbC6IK2S" }

nameplates = { path = "../../std/nameplates" , deployment = "1M2x4RcsrSyVlNXEi4UpCo" }<|MERGE_RESOLUTION|>--- conflicted
+++ resolved
@@ -3,7 +3,6 @@
 name = "Tangent"
 version = "0.1.0"
 content = { type = "Playable" }
-<<<<<<< HEAD
 ambient_version = "0.3.0-nightly-2023-09-22"
 authors = ["philpax"]
 
@@ -27,26 +26,6 @@
 
 behavior_vehicle = { path = "mods/behavior_vehicle" }
 behavior_character = { path = "mods/behavior_character" }
-=======
-ambient_version = "0.3.0-nightly-2023-09-26"
-
-[dependencies]
-tangent_core = { path = "core", deployment = "64LOc76QBWGyRjG5bGxfTU" }
-
-tangent_camera_follow = { path = "mods/camera_follow", enabled = true, deployment = "5domDA5nAbQTvmoHNHBoji" }
-tangent_camera_topdown = { path = "mods/camera_topdown", enabled = false, deployment = "4XBGwOEVQHm0o2XmE6H5nA" }
-
-tangent_ui_holohud = { path = "mods/ui_holohud", enabled = true, deployment = "461dTLRsS1U00NAyJmCTFb" }
-tangent_ui_class_selection = { path = "mods/ui_class_selection", deployment = "7IjnyoHxYys8q8eMisIWvD" }
-
-tangent_pickup_health = { path = "mods/pickup_health", deployment = "1roz8LFVjLVFsz623D4B2E" }
-
-tangent_level_cubicide = { path = "mods/level_cubicide", enabled = true, deployment = "11JJR3L2g6yQnNX1SA6Ize" }
-
-tangent_class_assault = { path = "mods/class_assault", enabled = true, deployment = "71rMKXSRGCJqbgVaRvGeXK" }
-tangent_class_scout = { path = "mods/class_scout", enabled = true, deployment = "xlzNlJVBcN8iLk189vMd5" }
-tangent_class_tank = { path = "mods/class_tank", enabled = true, deployment = "weNuAR3XztXfWx3SVT7DN" }
->>>>>>> f22c69aa
 
 package_manager = { path = "../../tools/package_manager", deployment = "7a7ta4gOPEpDpIAbC6IK2S" }
 
