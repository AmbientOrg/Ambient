--- conflicted
+++ resolved
@@ -5,22 +5,13 @@
 content = { type = "Playable" }
 
 [dependencies]
-<<<<<<< HEAD
-character_animation = { path = "../../std/character_animation", deployment = "126RuLU9V6r5acXZVH91R4" }
+character_animation = { path = "../../std/character_animation", deployment = "4Zmsxx1l2zkCdIE1KUVHld" }
 hide_cursor = { path = "../../std/hide_cursor", deployment = "126RuLU9V6r5acXZVH91R4" }
-fpsaudio = { path = "core/fpsaudio", deployment = "fO5hOUNzMiF4IeB1XB3kn" }
-fpsmodel = { path = "core/fpsmodel", deployment = "1Ki27FR67cNAXfpZU0Nojg" }
-fpsmovement = { path = "core/fpsmovement", deployment = "1A4WvZxIXpzsDv96x5k5W7" }
-fpsrule = { path = "core/fpsrule", deployment = "dN8H8p8LuBbc1WRZikHr8" }
-fpsui = { path = "core/fpsui", deployment = "5wQNayl6vqLOSMFLIhEit9" }
-=======
-character_animation = { path = "../../std/character_animation", deployment = "4Zmsxx1l2zkCdIE1KUVHld" }
 fpsaudio = { path = "core/fpsaudio", deployment = "3D9V4S8k9Hhg5tQQ8baZD1" }
 fpsmodel = { path = "core/fpsmodel", deployment = "46FCV1hX3u6wqmNoU4jFwU" }
 fpsmovement = { path = "core/fpsmovement", deployment = "51kNLQ6eLuo0r9fvoJCbZO" }
 fpsrule = { path = "core/fpsrule", deployment = "2iCjVVAkaByFDAx4HNRKuo" }
 fpsui = { path = "core/fpsui", deployment = "WpXrhFdafSpUWoul1DWgR" }
->>>>>>> 224d0e47
 
 console = { path = "../../tools/console", deployment = "6fiOLSBknpyCN6XPGU7feK" }
 package_manager = { path = "../../tools/package_manager", deployment = "10SKxn2flFlxRDuNVZtynX" }
