--- conflicted
+++ resolved
@@ -3,13 +3,8 @@
 use ambient_api::{
     core::{
         app::components::name,
-<<<<<<< HEAD
-        ecs::components::{children, parent},
+        hierarchy::components::{children, parent},
         physics::concepts::CharacterController,
-=======
-        hierarchy::components::{children, parent},
-        physics::concepts::make_character_controller,
->>>>>>> 711e4b32
         player::components::is_player,
         prefab::components::prefab_from_url,
         transform::{
