[package]
id = "thr5tsq3g3vvf7ilap2jfu6bpoyas53s"
name = "Tic Tac Toe"
description = "Aka five-in-a-row."
version = "0.3.2-nightly-2023-12-15"
repository = "https://github.com/AmbientRun/Ambient/tree/main/guest/rust/packages/games/tictactoe"
type = "Game"
content = { type = "Playable" }
ambient_version = "0.3.2-nightly-2023-12-15"

[hosting]
region = "Auto"
max_players = 2

[components]
cells = { type = { type = "Vec", element_type = "EntityId" }, name = "Cells", description = "The cells in the game", attributes = [
    "Debuggable",
    "Networked",
] }
cell = { type = "I32", name = "Cell", description = "The ID of the cell this player is in", attributes = [
    "Debuggable",
    "Networked",
] }
owned_by = { type = "EntityId", name = "Owned By", description = "The ID of the player that owns this cell", attributes = [
    "Debuggable",
    "Networked",
] }

[messages.Input]
description = "The player's input"
[messages.Input.fields]
up = "Bool"
down = "Bool"
left = "Bool"
right = "Bool"
capture = "Bool"

[dependencies]
<<<<<<< HEAD
orbit_camera = { path = "../../../packages/std/orbit_camera" , id = "tijz7x6fimbgu24sbbtp4nllhfxbgblp", version = "0.3.2-nightly-2023-12-06" }
=======
orbit_camera = { path = "../../../packages/std/orbit_camera" , deployment = "OOnXvW30NsNpz4F5B5Jv3" }
>>>>>>> 66514df3
<|MERGE_RESOLUTION|>--- conflicted
+++ resolved
@@ -7,10 +7,6 @@
 type = "Game"
 content = { type = "Playable" }
 ambient_version = "0.3.2-nightly-2023-12-15"
-
-[hosting]
-region = "Auto"
-max_players = 2
 
 [components]
 cells = { type = { type = "Vec", element_type = "EntityId" }, name = "Cells", description = "The cells in the game", attributes = [
@@ -36,8 +32,4 @@
 capture = "Bool"
 
 [dependencies]
-<<<<<<< HEAD
-orbit_camera = { path = "../../../packages/std/orbit_camera" , id = "tijz7x6fimbgu24sbbtp4nllhfxbgblp", version = "0.3.2-nightly-2023-12-06" }
-=======
-orbit_camera = { path = "../../../packages/std/orbit_camera" , deployment = "OOnXvW30NsNpz4F5B5Jv3" }
->>>>>>> 66514df3
+orbit_camera = { path = "../../../packages/std/orbit_camera" , id = "tijz7x6fimbgu24sbbtp4nllhfxbgblp", version = "0.3.2-nightly-2023-12-15" }