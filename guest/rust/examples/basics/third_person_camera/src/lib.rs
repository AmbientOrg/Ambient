use ambient_api::{
    components::core::{
        app::main_scene,
        game_objects::player_camera,
        physics::{
            character_controller_height, character_controller_radius, physics_controlled,
            plane_collider, sphere_collider, visualizing,
        },
        player::{player, user_id},
        primitives::{cube, quad},
        rendering::color,
<<<<<<< HEAD
        transform::{lookat_center, rotation, scale, translation},
=======
        transform::{lookat_center, rotation, scale, translation}, app::main_scene, camera::aspect_ratio_from_window,
>>>>>>> dd846a3e
    },
    concepts::{make_perspective_infinite_reverse_camera, make_sphere, make_transformable},
    player::KeyCode,
    prelude::*,
    rand,
};
use components::player_camera_ref;

#[main]
pub async fn main() -> EventResult {
    Entity::new()
        .with_merge(make_transformable())
        .with_default(quad())
        .with(scale(), Vec3::ONE * 10.)
        .with(color(), vec4(1., 0., 0., 1.))
        .with_default(plane_collider())
        .spawn();

    Entity::new()
        .with_merge(make_transformable())
        .with_merge(make_sphere())
        .with(sphere_collider(), 1.)
        .with(translation(), vec3(5., 5., 1.))
        .with_default(visualizing())
        .spawn();

    spawn_query((player(), user_id())).bind(move |players| {
        for (id, (_, user)) in players {
            let camera = Entity::new()
                .with_merge(make_perspective_infinite_reverse_camera())
                .with(aspect_ratio_from_window(), EntityId::resources())
                .with_default(player_camera())
                .with_default(main_scene())
                .with(user_id(), user)
                .with(translation(), Vec3::ONE * 5.)
                .with(lookat_center(), vec3(0., 0., 0.))
                .spawn();

            entity::add_components(
                id,
                Entity::new()
                    .with_merge(make_transformable())
                    .with_default(cube())
                    .with(player_camera_ref(), camera)
                    .with(color(), rand::random())
                    .with(character_controller_height(), 2.)
                    .with(character_controller_radius(), 0.5)
                    .with_default(physics_controlled())
                    .with_default(visualizing()),
            );
        }
    });

    query((player(), player_camera_ref()))
        .build()
        .each_frame(move |players| {
            for (player_id, (_, camera_id)) in players {
                let Some((delta, pressed)) = player::get_raw_input_delta(player_id) else { continue; };

                let forward = entity::get_component(player_id, rotation()).unwrap() * Vec3::X;
                let right = entity::get_component(player_id, rotation()).unwrap() * Vec3::Y;
                let speed = 0.1;
                let mut displace = Vec3::ZERO;

                if pressed.keys.contains(&KeyCode::W) {
                    displace += forward * speed;
                }
                if pressed.keys.contains(&KeyCode::S) {
                    displace -= forward * speed;
                }
                if pressed.keys.contains(&KeyCode::A) {
                    displace -= right * speed;
                }
                if pressed.keys.contains(&KeyCode::D) {
                    displace += right * speed;
                } 
                displace.z = -0.1;
                physics::move_character(player_id, displace, 0.01, frametime());

                entity::mutate_component(player_id, rotation(), |x| {
                    *x *= Quat::from_rotation_z(delta.mouse_position.x * 0.01)
                });

                let pos = entity::get_component(player_id, translation()).unwrap();
                entity::set_component(camera_id, lookat_center(), pos);
                entity::set_component(camera_id, translation(), pos - forward * 4. + Vec3::Z * 2.);
            }
        });

    EventOk
}<|MERGE_RESOLUTION|>--- conflicted
+++ resolved
@@ -1,6 +1,7 @@
 use ambient_api::{
     components::core::{
         app::main_scene,
+        camera::aspect_ratio_from_window,
         game_objects::player_camera,
         physics::{
             character_controller_height, character_controller_radius, physics_controlled,
@@ -9,11 +10,7 @@
         player::{player, user_id},
         primitives::{cube, quad},
         rendering::color,
-<<<<<<< HEAD
         transform::{lookat_center, rotation, scale, translation},
-=======
-        transform::{lookat_center, rotation, scale, translation}, app::main_scene, camera::aspect_ratio_from_window,
->>>>>>> dd846a3e
     },
     concepts::{make_perspective_infinite_reverse_camera, make_sphere, make_transformable},
     player::KeyCode,
@@ -89,7 +86,7 @@
                 }
                 if pressed.keys.contains(&KeyCode::D) {
                     displace += right * speed;
-                } 
+                }
                 displace.z = -0.1;
                 physics::move_character(player_id, displace, 0.01, frametime());
 
