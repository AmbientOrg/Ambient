--- conflicted
+++ resolved
@@ -1,13 +1,8 @@
 [ember]
-<<<<<<< HEAD
 id = "ambient-example-clientside"
 owner = "ambient"
-name = "clientside"
-=======
-id = "ambient_example_clientside"
 name = "Clientside"
 description = "How to use client side code."
->>>>>>> f4e68976
 version = "0.0.1"
 repository = "https://github.com/AmbientRun/Ambient/tree/main/guest/rust/examples/basics/clientside"
 type = "Game"
