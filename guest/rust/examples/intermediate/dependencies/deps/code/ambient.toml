--- conflicted
+++ resolved
@@ -1,21 +1,12 @@
 [package]
 id = "t33j53muycmj4i66en5lheneowad5hbz"
 name = "Dependencies (Code)"
-<<<<<<< HEAD
-version = "0.3.2-nightly-2023-12-06"
-content = { type = "Asset", code = true }
-ambient_version = "0.3.2-nightly-2023-12-06"
-
-[dependencies]
-ambient_example_deps_assets = { path = "../assets" , id = "viyiawgsl5lsiul6pup6pyv6bbt6o3vw", version = "0.3.2-nightly-2023-12-06" }
-=======
 version = "0.3.2-nightly-2023-12-15"
 content = { type = "Asset", code = true }
 ambient_version = "0.3.2-nightly-2023-12-15"
 
 [dependencies]
-ambient_example_deps_assets = { path = "../assets" , deployment = "5AkBreJVO48FFNUt9CqSmx" }
->>>>>>> 66514df3
+ambient_example_deps_assets = { path = "../assets" , id = "viyiawgsl5lsiul6pup6pyv6bbt6o3vw", version = "0.3.2-nightly-2023-12-15" }
 
 [components]
 spawned_by_us = { type = "Empty" }
