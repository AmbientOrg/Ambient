[package]
id = "viyiawgsl5lsiul6pup6pyv6bbt6o3vw"
name = "Dependencies (Assets)"
<<<<<<< HEAD
version = "0.3.2-nightly-2023-12-06"
content = { type = "Asset", models = true }
ambient_version = "0.3.2-nightly-2023-12-06"
=======
version = "0.3.2-nightly-2023-12-15"
content = { type = "Asset", models = true }
ambient_version = "0.3.2-nightly-2023-12-15"
>>>>>>> 66514df3

[components]
spin_speed = { type = "F32", name = "Spin speed" }

[enums.SpinDirection]
description = "The direction the cube should spin"
[enums.SpinDirection.members]
Forward = "Forward"
Backward = "Backward"<|MERGE_RESOLUTION|>--- conflicted
+++ resolved
@@ -1,15 +1,9 @@
 [package]
 id = "viyiawgsl5lsiul6pup6pyv6bbt6o3vw"
 name = "Dependencies (Assets)"
-<<<<<<< HEAD
-version = "0.3.2-nightly-2023-12-06"
-content = { type = "Asset", models = true }
-ambient_version = "0.3.2-nightly-2023-12-06"
-=======
 version = "0.3.2-nightly-2023-12-15"
 content = { type = "Asset", models = true }
 ambient_version = "0.3.2-nightly-2023-12-15"
->>>>>>> 66514df3
 
 [components]
 spin_speed = { type = "F32", name = "Spin speed" }
