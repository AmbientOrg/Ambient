[package]
id = "jm77qrzni2f4gied5fy54bia2lqmhebn"
name = "Physics"
description = "Make things collide and interact in a physically realistic way."
version = "0.3.2-nightly-2023-12-15"
repository = "https://github.com/AmbientRun/Ambient/tree/main/guest/rust/examples/physics/basics"
type = "Game"
content = { type = "Playable", example = true }
ambient_version = "0.3.2-nightly-2023-12-15"

[messages.Bonk]
description = "Collision between two objects."
fields = { emitter = "EntityId", listener = "EntityId" }

[dependencies]
<<<<<<< HEAD
orbit_camera = { path = "../../../packages/std/orbit_camera", id = "tijz7x6fimbgu24sbbtp4nllhfxbgblp", version = "0.3.2-nightly-2023-12-06" }
=======
orbit_camera = { path = "../../../packages/std/orbit_camera", deployment = "OOnXvW30NsNpz4F5B5Jv3" }
>>>>>>> 66514df3
<|MERGE_RESOLUTION|>--- conflicted
+++ resolved
@@ -13,8 +13,4 @@
 fields = { emitter = "EntityId", listener = "EntityId" }
 
 [dependencies]
-<<<<<<< HEAD
-orbit_camera = { path = "../../../packages/std/orbit_camera", id = "tijz7x6fimbgu24sbbtp4nllhfxbgblp", version = "0.3.2-nightly-2023-12-06" }
-=======
-orbit_camera = { path = "../../../packages/std/orbit_camera", deployment = "OOnXvW30NsNpz4F5B5Jv3" }
->>>>>>> 66514df3
+orbit_camera = { path = "../../../packages/std/orbit_camera", id = "tijz7x6fimbgu24sbbtp4nllhfxbgblp", version = "0.3.2-nightly-2023-12-15" }