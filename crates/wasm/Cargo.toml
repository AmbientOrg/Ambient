[package]
name = "ambient_wasm"
version = { workspace = true }
rust-version = { workspace = true }
edition = "2021"

# See more keys and their definitions at https://doc.rust-lang.org/cargo/reference/manifest.html

[dependencies]
ambient_sys = { path = "../sys" , version = "0.3.2-dev" }
ambient_core = { path = "../core" , version = "0.3.2-dev" }
ambient_ecs = { path = "../ecs" , version = "0.3.2-dev" }
ambient_input = { path = "../input" , version = "0.3.2-dev" }
ambient_network = { path = "../network" , version = "0.3.2-dev" }
ambient_native_std = { path = "../native_std" , version = "0.3.2-dev" }
ambient_gpu = { path = "../gpu" , version = "0.3.2-dev" }
ambient_renderer = { path = "../renderer" , version = "0.3.2-dev" }
ambient_procedurals = { path = "../procedurals" , version = "0.3.2-dev" }
ambient_package_semantic_native = { path = "../package_semantic_native" , version = "0.3.2-dev" }

ambient_shared_types = { path = "../../shared_crates/shared_types", features = [
    "native",
] , version = "0.3.2-dev" }

anyhow = { workspace = true }
async-trait = { workspace = true }
byteorder = { workspace = true }
bytes = { workspace = true }
data-encoding = { workspace = true }
flume = { workspace = true }
glam = { workspace = true }
itertools = { workspace = true }
tracing = { workspace = true }
once_cell = { workspace = true }
parking_lot = { workspace = true }
paste = { workspace = true }
profiling = { workspace = true }
reqwest = { workspace = true }
serde = { workspace = true }
slotmap = { workspace = true }
tokio = { workspace = true }
winit = { workspace = true }
wgpu = { workspace = true }
ulid = { workspace = true }
wit-component = { workspace = true }
futures = { workspace = true }

wasm-bridge = { git = "https://github.com/AmbientRun/wasm-bridge", branch  = "wasmtime-git", version = "0.2", features = [
    "component-model",
    "sync",
    "wasi",
] }


[target.'cfg(windows)'.build-dependencies]
dunce = "1.0"

[build-dependencies]
ambient_package_macro_common = { path = "../../shared_crates/package_macro_common" , version = "0.3.2-dev" }
ambient_sys = { path = "../sys" , version = "0.3.2-dev" }
ambient_std = { path = "../../shared_crates/std" , version = "0.3.2-dev" }
wit-bindgen-core = { workspace = true }
wit-bindgen-rust = { workspace = true }
ambient_prefab = { path = "../prefab" , version = "0.3.2-dev" }

[target.'cfg(target_os = "unknown")'.dependencies]
wasm-bridge-js = { git = "https://github.com/AmbientRun/wasm-bridge", branch = "wasmtime-git", version = "0.2", features = [
    "component-model",
    "wasi",
] }

[target.'cfg(not(target_os = "unknown"))'.dependencies]
# NOTE: accessible through `wasm-bridge`. This is used to enforce specific features on the `wasmtime` crate
wasi-cap-std-sync = { workspace = true }

wasm-bindgen = { workspace = true }
wasm-bindgen-futures = { workspace = true }

<<<<<<< HEAD
ambient_physics = { path = "../physics" }
physxx = { path = "../../libs/physxx" }

[features]
debug-local-datagram-latency = []
=======
ambient_physics = { path = "../physics" , version = "0.3.2-dev" }
physxx = { path = "../../libs/physxx" , version = "0.3.2-dev" }
>>>>>>> 96c696f4
<|MERGE_RESOLUTION|>--- conflicted
+++ resolved
@@ -76,13 +76,8 @@
 wasm-bindgen = { workspace = true }
 wasm-bindgen-futures = { workspace = true }
 
-<<<<<<< HEAD
-ambient_physics = { path = "../physics" }
-physxx = { path = "../../libs/physxx" }
+ambient_physics = { path = "../physics" , version = "0.3.2-dev" }
+physxx = { path = "../../libs/physxx" , version = "0.3.2-dev" }
 
 [features]
-debug-local-datagram-latency = []
-=======
-ambient_physics = { path = "../physics" , version = "0.3.2-dev" }
-physxx = { path = "../../libs/physxx" , version = "0.3.2-dev" }
->>>>>>> 96c696f4
+debug-local-datagram-latency = []