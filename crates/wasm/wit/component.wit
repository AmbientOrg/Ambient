--- conflicted
+++ resolved
@@ -2,21 +2,12 @@
 // (i.e. `list-type` and `option-type` are not expanded), and it's only expanded in the first interface to use it.
 //
 // To work around this, we just give it its own interface and have functions that use it in the same interface.
-<<<<<<< HEAD
 interface component {
-    use types.{entity-id, mat4, quat, vec2, vec3, vec4, uvec2, uvec3, uvec4, duration}
+    use types.{entity-id, mat4, quat, vec2, vec3, vec4, uvec2, uvec3, uvec4, ivec2, ivec3, ivec4, duration}
     use client-mesh.{handle as procedural-mesh-handle}
     use client-texture.{handle as procedural-texture-handle}
     use client-sampler.{handle as procedural-sampler-handle}
     use client-material.{handle as procedural-material-handle}
-=======
-default interface component {
-    use pkg.types.{entity-id, mat4, quat, vec2, vec3, vec4, uvec2, uvec3, uvec4, ivec2, ivec3, ivec4, duration}
-    use pkg.client-mesh.{handle as procedural-mesh-handle}
-    use pkg.client-texture.{handle as procedural-texture-handle}
-    use pkg.client-sampler.{handle as procedural-sampler-handle}
-    use pkg.client-material.{handle as procedural-material-handle}
->>>>>>> 28c0a5a2
 
     variant vec-value {
         type-empty(list<tuple<>>),
