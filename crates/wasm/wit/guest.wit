--- conflicted
+++ resolved
@@ -1,129 +1,6 @@
 default interface guest {
     use pkg.component.{component-type}
 
-<<<<<<< HEAD
     init: func(interface-version: u32)
     exec: func(time: float32, event-name: string, event-data: list<tuple<u32, component-type>>)
-=======
-init: func()
-exec: func(ctx: run-context, event-name: string, event-data: list<tuple<u32, component-type>>)
-
-// TEMPORARY: until we move to the component model, we have to duplicate definitions
-// and convert between the import and guest representations... :(
-record entity-id {
-    id0: u64,
-    id1: u64,
-}
-
-record vec2 {
-    x: float32,
-    y: float32,
-}
-
-record vec3 {
-    x: float32,
-    y: float32,
-    z: float32,
-}
-
-record vec4 {
-    x: float32,
-    y: float32,
-    z: float32,
-    w: float32,
-}
-
-record uvec2 {
-    x: u32,
-    y: u32,
-}
-
-record uvec3 {
-    x: u32,
-    y: u32,
-    z: u32,
-}
-
-record uvec4 {
-    x: u32,
-    y: u32,
-    z: u32,
-    w: u32,
-}
-
-record quat {
-    x: float32,
-    y: float32,
-    z: float32,
-    w: float32,
-}
-
-record mat4 {
-    x: vec4,
-    y: vec4,
-    z: vec4,
-    w: vec4,
-}
-
-variant component-list-type {
-    type-empty(list<tuple<>>),
-    type-bool(list<bool>),
-    type-entity-id(list<entity-id>),
-    type-f32(list<float32>),
-    type-f64(list<float64>),
-    type-mat4(list<mat4>),
-    type-i32(list<s32>),
-    type-quat(list<quat>),
-    type-string(list<string>),
-    type-u32(list<u32>),
-    type-u64(list<u64>),
-    type-vec2(list<vec2>),
-    type-vec3(list<vec3>),
-    type-vec4(list<vec4>),
-    type-uvec2(list<uvec2>),
-    type-uvec3(list<uvec3>),
-    type-uvec4(list<uvec4>),
-}
-
-variant component-option-type {
-    type-empty(option<tuple<>>),
-    type-bool(option<bool>),
-    type-entity-id(option<entity-id>),
-    type-f32(option<float32>),
-    type-f64(option<float64>),
-    type-mat4(option<mat4>),
-    type-i32(option<s32>),
-    type-quat(option<quat>),
-    type-string(option<string>),
-    type-u32(option<u32>),
-    type-u64(option<u64>),
-    type-vec2(option<vec2>),
-    type-vec3(option<vec3>),
-    type-vec4(option<vec4>),
-    type-uvec2(option<uvec2>),
-    type-uvec3(option<uvec3>),
-    type-uvec4(option<uvec4>),
-}
-
-variant component-type {
-    type-empty(tuple<>),
-    type-bool(bool),
-    type-entity-id(entity-id),
-    type-f32(float32),
-    type-f64(float64),
-    type-mat4(mat4),
-    type-i32(s32),
-    type-quat(quat),
-    type-string(string),
-    type-u32(u32),
-    type-u64(u64),
-    type-vec2(vec2),
-    type-vec3(vec3),
-    type-vec4(vec4),
-    type-uvec2(uvec2),
-    type-uvec3(uvec3),
-    type-uvec4(uvec4),
-    type-list(component-list-type),
-    type-option(component-option-type),
->>>>>>> 0cc55f2f
 }