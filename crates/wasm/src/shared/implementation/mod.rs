--- conflicted
+++ resolved
@@ -1,14 +1,8 @@
 pub mod asset;
 pub mod component;
 pub mod entity;
-#[cfg(feature = "wit")]
 pub mod message;
-<<<<<<< HEAD
-=======
-#[cfg(feature = "wit")]
 pub mod package;
-#[cfg(feature = "wit")]
->>>>>>> dbeb2104
 pub mod player;
 
 pub fn unsupported<T>() -> anyhow::Result<T> {
