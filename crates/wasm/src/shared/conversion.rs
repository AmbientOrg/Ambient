--- conflicted
+++ resolved
@@ -3,12 +3,7 @@
 use ambient_animation as animation;
 use ambient_ecs::EntityId;
 use ambient_std::asset_url::TypedAssetUrl;
-<<<<<<< HEAD
-use glam::{Mat4, Quat, Vec2, Vec3, Vec4};
-=======
-use glam::{Mat4, Quat, UVec2, UVec3, UVec4, Vec2, Vec3, Vec4};
-use wit_bindgen_host_wasmtime_rust::{Endian, Le};
->>>>>>> 0cc55f2f
+use glam::{Mat4, Quat, Vec2, Vec3, Vec4, UVec2, UVec3, UVec4};
 
 use super::wit;
 
@@ -92,15 +87,15 @@
 }
 
 impl IntoBindgen for UVec2 {
-    type Item = host::Uvec2;
-    fn into_bindgen(self) -> Self::Item {
-        host::Uvec2 {
-            x: self.x,
-            y: self.y,
-        }
-    }
-}
-impl FromBindgen for host::Uvec2 {
+    type Item = wit::types::Uvec2;
+    fn into_bindgen(self) -> Self::Item {
+        wit::types::Uvec2 {
+            x: self.x,
+            y: self.y,
+        }
+    }
+}
+impl FromBindgen for wit::types::Uvec2 {
     type Item = UVec2;
     fn from_bindgen(self) -> Self::Item {
         UVec2::new(self.x, self.y)
@@ -108,16 +103,16 @@
 }
 
 impl IntoBindgen for UVec3 {
-    type Item = host::Uvec3;
-    fn into_bindgen(self) -> Self::Item {
-        host::Uvec3 {
+    type Item = wit::types::Uvec3;
+    fn into_bindgen(self) -> Self::Item {
+        wit::types::Uvec3 {
             x: self.x,
             y: self.y,
             z: self.z,
         }
     }
 }
-impl FromBindgen for host::Uvec3 {
+impl FromBindgen for wit::types::Uvec3 {
     type Item = UVec3;
     fn from_bindgen(self) -> Self::Item {
         UVec3::new(self.x, self.y, self.z)
@@ -125,9 +120,9 @@
 }
 
 impl IntoBindgen for UVec4 {
-    type Item = host::Uvec4;
-    fn into_bindgen(self) -> Self::Item {
-        host::Uvec4 {
+    type Item = wit::types::Uvec4;
+    fn into_bindgen(self) -> Self::Item {
+        wit::types::Uvec4 {
             x: self.x,
             y: self.y,
             z: self.z,
@@ -135,7 +130,7 @@
         }
     }
 }
-impl FromBindgen for host::Uvec4 {
+impl FromBindgen for wit::types::Uvec4 {
     type Item = UVec4;
     fn from_bindgen(self) -> Self::Item {
         UVec4::new(self.x, self.y, self.z, self.w)
