--- conflicted
+++ resolved
@@ -1,11 +1,8 @@
 use crate::shared::{self, message::RuntimeMessageExt};
-<<<<<<< HEAD
 use ambient_ecs::{
-    generated::messages::core as messages, query, EntityId, FnSystem, SystemGroup, World,
+    components, generated::messages::core as messages, query, EntityId, FnSystem, Resource,
+    SystemGroup, World,
 };
-=======
-use ambient_ecs::{components, query, EntityId, FnSystem, Resource, SystemGroup, World};
->>>>>>> 0ebdd65a
 use ambient_network::server::{ForkingEvent, ShutdownEvent};
 use ambient_std::{asset_url::AbsAssetUrl, Cb};
 use std::sync::Arc;
