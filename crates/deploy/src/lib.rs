--- conflicted
+++ resolved
@@ -22,7 +22,7 @@
 const CHUNK_SIZE: usize = 1024 * 1024 * 3; // 3MB
 
 async fn asset_requests_from_file_path(
-    project_id: impl AsRef<str>,
+    ember_id: impl AsRef<str>,
     base_path: impl AsRef<Path>,
     file_path: impl AsRef<Path>,
 ) -> anyhow::Result<Vec<DeployAssetRequest>> {
@@ -37,7 +37,7 @@
     Ok(content
         .chunks(CHUNK_SIZE)
         .map(|chunk| DeployAssetRequest {
-            project_id: project_id.as_ref().into(),
+            project_id: ember_id.as_ref().into(),
             content: Some(AssetContent {
                 path: path.clone(),
                 total_size,
@@ -56,14 +56,10 @@
     path: impl AsRef<Path>,
     manifest: &Manifest,
 ) -> anyhow::Result<String> {
-    let project_id = manifest.project.id.to_string();
+    let ember_id = manifest.ember.id.to_string();
     log::info!(
         "Deploying project `{}` ({})",
-<<<<<<< HEAD
-        project_id,
-=======
-        manifest.ember.id,
->>>>>>> 168d675c
+        ember_id,
         manifest
             .ember
             .name
@@ -129,7 +125,7 @@
     let base_path = path.as_ref().to_owned();
     let handle = runtime.spawn(async move {
         for (file_idx, file_path) in file_paths.into_iter().enumerate() {
-            let requests = asset_requests_from_file_path(&project_id, &base_path, file_path).await?;
+            let requests = asset_requests_from_file_path(&ember_id, &base_path, file_path).await?;
             let count = requests.len();
             for (idx, request) in requests.into_iter().enumerate() {
                 let Some(content) = request.content.as_ref() else { unreachable!() };
