--- conflicted
+++ resolved
@@ -4,14 +4,8 @@
     sync::Arc,
     time::Duration,
 };
-
-<<<<<<< HEAD
-use ambient_ecs::{
-    components, query, Component, ComponentValue, Resource, Debuggable, Description, EntityId, Name, Networked, Serializable, Store, World,
-};
-=======
 use ambient_ecs::{query, Component, ComponentValue, EntityId, Networked, Serializable, Store, World};
->>>>>>> a8aac7f4
+
 use ambient_rpc::{RpcError, RpcRegistry};
 use ambient_std::log_error;
 use bytes::Bytes;
@@ -45,40 +39,6 @@
 pub const PLAYER_INPUT_DATAGRAM_ID: u32 = 5;
 pub const WASM_DATAGRAM_ID: u32 = 6;
 
-<<<<<<< HEAD
-components!("network", {
-    /// Absolute URL for the content that can be used to load assets from the client or server async.
-    @[
-        Debuggable, Networked, Resource,
-        Name["Content base URL"],
-        Description["Absolute URL for the content that can be used to load assets from the client or server async."]
-    ]
-    content_base_url: String,
-    /// Works like `world.resource_entity` for server worlds, except it's also persisted to disk, and synchronized to clients
-    @[
-        Debuggable, Networked,
-        Name["Persistent resources"],
-        Description["If attached, this entity contains global resources that are persisted to disk and synchronized to clients."]
-    ]
-    persistent_resources: (),
-    /// Works like `world.resource_entity` for server worlds, except it's synchronized to clients. State is not persisted to disk.
-    @[
-        Debuggable, Networked,
-        Name["Synchronized resources"],
-        Description["If attached, this entity contains global resources that are synchronized to clients, but not persisted."]
-    ]
-    synced_resources: (),
-
-    @[
-        Debuggable, Networked,
-        Name["Is remote entity"],
-        Description["If attached, this entity was not spawned locally (e.g. if this is the client, it was spawned by the server)."]
-    ]
-    is_remote_entity: (),
-});
-
-=======
->>>>>>> a8aac7f4
 pub fn init_all_components() {
     client::init_components();
     server::init_components();
