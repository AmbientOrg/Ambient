use ambient_app::{world_instance_resources, AppResources};
use ambient_core::{asset_cache, gpu, RuntimeKey};
use ambient_ecs::{world_events, Entity, SystemGroup};
use ambient_element::{
    consume_context, provide_context, use_frame, use_local_task, use_state, use_state_with,
    Element, ElementComponent, ElementComponentExt, Hooks,
};
use ambient_native_std::{
    asset_cache::{AssetCache, SyncAssetKeyExt},
    download_asset::ReqwestClientKey,
    Cb,
};
use ambient_renderer::RenderTarget;
use ambient_rpc::RpcRegistry;
use ambient_sys::{
    task::RuntimeHandle,
    time::{sleep_label, Instant},
};
use ambient_ui_native::{Centered, Dock, FlowColumn, FlowRow, StylesExt, Text, Throbber};
use anyhow::Context;
use bytes::{BufMut, BytesMut};
use futures::{SinkExt, StreamExt};
use glam::{uvec2, Mat4};
use parking_lot::Mutex;
use std::{sync::Arc, time::Duration};
use tokio::io::{AsyncReadExt, AsyncWriteExt};
use url::Url;

use crate::{
    client::{CleanupFunc, ClientState, Control, GameClientRenderTarget, LoadedFunc},
    client_game_state::{game_screen_render_target, ClientGameState},
    log_network_result,
    proto::{
        client::{ClientProtoState, SharedClientGameState},
        ClientRequest,
    },
    server::RpcArgs,
    stream::{FramedRecvStream, FramedSendStream, RawFramedRecvStream},
    web::WebTransportProxy,
    webtransport::Connection,
    NetworkError,
};

use super::ProxyMessage;

#[derive(Debug, Clone)]
pub struct GameClientView {
    /// The url to connect to
    pub url: String,
    pub user_id: String,
    pub fail_on_version_mismatch: bool,
    pub systems_and_resources: Cb<dyn Fn() -> (SystemGroup, Entity) + Sync + Send>,
    /// Invoked when the game client is loaded
    ///
    /// The returned function is executed when the client is disconnected
    pub on_loaded: LoadedFunc,
    pub create_rpc_registry: Cb<dyn Fn() -> RpcRegistry<RpcArgs> + Sync + Send>,
    pub inner: Element,
}

// Dock(vec![Text::el("Error").header_style(), Text::el(error)]).el()
impl ElementComponent for GameClientView {
    fn render(self: Box<Self>, hooks: &mut Hooks) -> Element {
        let Self {
            url,
            user_id,
            fail_on_version_mismatch,
            systems_and_resources,
            on_loaded,
            create_rpc_registry,
            inner,
        } = *self;

        let assets = hooks.world.resource(asset_cache()).clone();

        let gpu = hooks.world.resource(gpu()).clone();

        provide_context(hooks, || {
            GameClientRenderTarget(Arc::new(RenderTarget::new(&gpu, uvec2(1, 1), None)))
        });

        let (render_target, _) = consume_context::<GameClientRenderTarget>(hooks).unwrap();

        // The game client will be set once a connection establishes
        let (client_state, set_client_state) = use_state(hooks, None as Option<ClientState>);

        // When the client is connected, run the update logic each frame
        if let Some(client_state) = &client_state {
            run_game_logic(
                hooks,
                client_state.game_state.clone(),
                render_target.clone(),
            );
        }

        // TODO: allow remote shutdown
        let ((_control_tx, control_rx), _) = use_state_with(hooks, |_| flume::unbounded());

        let (err, set_error) = use_state(hooks, None);

        use_local_task(hooks, move |ui_world| {
            let local_resources = world_instance_resources(AppResources::from_world(ui_world))
                .with(game_screen_render_target(), render_target.0.clone());

            let task = async move {
                let mut url = Url::parse(&url).context("Malformed Url")?;

                if url.path() == "/servers/ensure-running" {
                    url = resolve_hosted_server(&assets, url).await?;
                }

                sleep_label(Duration::from_millis(1000), "wait for server").await;

                let conn = Connection::connect(&url.as_str()).await.with_context(|| {
                    format!("Failed to establish a WebTransport session for \"{url}\"")
                })?;

                tracing::info!("Established WebTransport session");

                let (proxy_tx, proxy_rx) = flume::bounded(32);

                let mut proxy_tx = Some(WebTransportProxy::new(proxy_tx));
                // Create a handle for the game client

                handle_connection(
                    conn,
                    &assets,
                    user_id,
                    fail_on_version_mismatch,
                    move |assets, user_id| {
                        let (systems, resources) = systems_and_resources();

                        let resources = local_resources
                            .clone()
                            .with(ambient_core::player::local_user_id(), user_id.into())
                            .with_merge(resources);

                        let game_state = ClientGameState::new(
                            &gpu,
                            assets.clone(),
                            user_id.into(),
                            systems,
                            resources,
                        );

                        // Create a handle for the game client
                        let client_state = ClientState::new(
                            Arc::new(proxy_tx.take().expect("on_loaded called twice")),
                            Arc::new(create_rpc_registry()),
                            Arc::new(Mutex::new(game_state)),
                            user_id.into(),
                        );

                        let game_state = &client_state.game_state;
                        tracing::info!("Setting game state");
                        let cleanup = {
                            // Lock before setting
                            let game_state = &mut game_state.lock();

                            // Updates the game client context in the Ui tree
                            // Update the resources on the client side world to reflect the new connection
                            // state

                            game_state.world.add_resource(
                                crate::client::client_state(),
                                Some(client_state.clone()),
                            );

                            (on_loaded)(&client_state, game_state)?
                        };

                        // Set the client last so that the game state is initialized first
                        set_client_state(Some(client_state.clone()));

                        Ok((game_state.clone(), cleanup))
                    },
                    control_rx,
                    proxy_rx,
                )
                .await?;

                tracing::info!("Finished handling connection");

                Ok(()) as anyhow::Result<()>
            };

            async move {
                match task.await {
                    Ok(()) => {
                        tracing::info!("Client disconnected");
                    }
                    Err(err) => {
                        if let Some(err) = err.downcast_ref::<NetworkError>() {
                            if let NetworkError::ConnectionClosed = err {
                                tracing::info!("Connection closed by peer");
                            } else {
                                tracing::error!("Network error: {:?}", err);
                            }
                        } else {
                            tracing::error!("Game failed: {:?}", err);
                        }
                        set_error(Some(format!("{err:?}")));
                    }
                }
            }
        });

        if let Some(err) = err {
            return Dock(vec![Text::el("Error").header_style(), Text::el(err)]).el();
        }

        if let Some(client_state) = client_state {
            // Provide the context
            provide_context(hooks, || client_state.clone());
            hooks
                .world
                .add_resource(crate::client::client_state(), Some(client_state.clone()));

            inner
        } else {
            Centered(vec![FlowColumn::el([FlowRow::el([
                Text::el("Connecting"),
                Throbber.el(),
            ])])])
            .el()
        }
    }
}

const ALLOWED_FRAME_TIME: Duration = Duration::from_nanos(16_666_666); // 1/60 s
const MAX_ACCUMMULATED_FRAME_DELAY: Duration = Duration::from_millis(100);

fn run_game_logic(
    hooks: &mut Hooks,
    game_state: SharedClientGameState,
    render_target: GameClientRenderTarget,
) {
    let world_event_reader = Mutex::new(hooks.world.resource(world_events()).reader());

    let gpu = hooks.world.resource(gpu()).clone();

    let mut current_time = Mutex::new(Instant::now());
<<<<<<< HEAD
    let accummulated_frame_delay = Mutex::new(Duration::ZERO);
=======
    let start = Instant::now();
>>>>>>> 8f911278

    use_frame(hooks, move |app_world| {
        let current_time = &mut *current_time.lock();
        if (current_time.duration_since(start).as_secs() / 10) % 2 == 0 {
            loop {
                let new_time = Instant::now();

                let a = Mat4::IDENTITY;
                if new_time.duration_since(*current_time) > Duration::from_millis(50) {
                    break;
                }
                let _ = std::hint::black_box(a * a);
            }
        }

        let accummulated_frame_delay = &mut *accummulated_frame_delay.lock();
        if *accummulated_frame_delay > MAX_ACCUMMULATED_FRAME_DELAY {
            *accummulated_frame_delay = Duration::ZERO;
            return;
        }

        let now = Instant::now();
        *current_time = now;

        let mut game_state = game_state.lock();

        // Pipe events from app world to game world
        for (_, event) in world_event_reader
            .lock()
            .iter(app_world.resource(world_events()))
        {
            game_state
                .world
                .resource_mut(world_events())
                .add_event(event.clone());
        }

        game_state.on_frame(&gpu, &render_target.0);

        let frame_time = now.elapsed();
        let frame_delay = ALLOWED_FRAME_TIME.saturating_sub(frame_time);
        *accummulated_frame_delay = if frame_delay == Duration::ZERO {
            Duration::ZERO
        } else {
            *accummulated_frame_delay + frame_delay
        };
    });
}

async fn handle_connection(
    mut conn: Connection,
    assets: &AssetCache,
    user_id: String,
    fail_on_version_mismatch: bool,
    mut on_loaded: impl FnMut(&AssetCache, &str) -> anyhow::Result<(SharedClientGameState, CleanupFunc)>,
    control_rx: flume::Receiver<Control>,
    proxy_rx: flume::Receiver<ProxyMessage>,
) -> anyhow::Result<()> {
    tracing::info!("Handling client connection");
    tracing::info!("Opening control stream");

    let runtime = RuntimeKey.get(&assets);

    let mut request_send = FramedSendStream::new(conn.open_uni().await?);

    tracing::info!("Opened control stream");

    // Accept the diff and stat stream
    // Nothing is read from them until the connection has been accepted

    // Send a connection request
    tracing::info!("Attempting to connect using {user_id:?}");

    request_send
        .send(ClientRequest::Connect(user_id.clone()))
        .await?;

    let mut client = ClientProtoState::Pending(user_id.clone());

    tracing::info!("Accepting control stream from server");
    let mut push_recv = FramedRecvStream::new(
        conn.accept_uni()
            .await
            .ok_or(NetworkError::ConnectionClosed)??,
    );

    tracing::info!("Entering client loop");
    while client.is_pending() {
        tracing::info!("Waiting for server to accept connection and send server info");
        if let Some(frame) = push_recv.next().await {
            client.process_push(&assets, fail_on_version_mismatch, frame?)?;
        }
    }

    if !client.is_connected() {
        tracing::warn!("Connection failed or was denied");
        return Ok(());
    }

    tracing::info!("Accepting diff stream");
    let mut diff_stream = RawFramedRecvStream::new(
        conn.accept_uni()
            .await
            .ok_or(NetworkError::ConnectionClosed)??,
    );

    let (shared_client_state, cleanup) = on_loaded(&assets, &user_id)?;
    let on_disconnect = move || {
        tracing::info!("Running connection cleanup");
        cleanup()
    };

    scopeguard::defer!(on_disconnect());

    let mut control_rx = control_rx.into_stream();
    let mut proxy_rx = proxy_rx.into_stream();

    tracing::info!("Client connected");

    while let ClientProtoState::Connected(connected) = &mut client {
        if proxy_rx.len() > 0 {
            tracing::info!("Proxy queue: {:?}", proxy_rx.len());
        }
        tokio::select! {
            Some(frame) = push_recv.next() => {
                client.process_push(&assets, fail_on_version_mismatch, frame?)?;
            }

            Some(message) = proxy_rx.next() => {
                handle_request(&mut conn, &runtime, message).await?;
            }

            Some(control) = control_rx.next() => {
                match control {
                    Control::Disconnect => {
                        tracing::info!("Disconnecting manually");
                        // Tell the server that we want to gracefully disconnect
                        request_send.send(ClientRequest::Disconnect).await?;
                    }
                }
            }

            Some(Ok(datagram)) = conn.read_datagram() => {
                connected.process_datagram(&shared_client_state, datagram)?;
            }

            Some(Ok((send, recv))) = conn.accept_bi() => {
                connected.process_bi(&shared_client_state, send, recv);
            }

            Some(Ok(recv)) = conn.accept_uni() => {
                connected.process_uni(&shared_client_state, recv);
            }

            Some(diff) = diff_stream.next() => {
                connected.process_diff(&shared_client_state, diff?)?;
            }
        }
    }

    tracing::info!("Client entered disconnected state");
    Ok(())
}

/// Handles a request from the Send+Sync proxy object
async fn handle_request(
    conn: &mut Connection,
    runtime: &RuntimeHandle,
    message: ProxyMessage,
) -> Result<(), NetworkError> {
    match message {
        ProxyMessage::RequestBi {
            id,
            mut data,
            resp,
            message_id,
        } => {
            tracing::info!("Sending bi request");
            let (mut send, mut recv) = conn.open_bi().await?;

            runtime.spawn_local(async move {
                log_network_result!(
                    async {
                        send.write_u32(id).await?;
                        send.write_all_buf(&mut data).await?;
                        Ok(()) as Result<(), NetworkError>
                    }
                    .await
                )
            });

            runtime.spawn_local(async move {
                log_network_result!(
                    async {
                        let mut buf = Vec::new();
                        recv.read_to_end(&mut buf).await?;

                        resp.send(buf.into()).ok();
                        Ok(()) as Result<(), NetworkError>
                    }
                    .await
                )
            });

            Ok(())
        }
        ProxyMessage::RequestUni {
            message_id,
            id,
            mut data,
        } => {
            let mut send = conn.open_uni().await?;

            tracing::info!(message_id, "begin send");
            runtime.spawn_local(async move {
                log_network_result!(
                    async {
                        send.write_u32(id).await?;
                        send.write_all_buf(&mut data).await?;

                        tracing::info!(message_id, "end send");
                        Ok(()) as Result<(), NetworkError>
                    }
                    .await
                )
            });

            Ok(())
        }
        ProxyMessage::Datagram {
            id,
            data,
            message_id,
        } => {
            let mut bytes = BytesMut::with_capacity(4 + data.len());

            bytes.put_u32(id);
            bytes.put_slice(&data);

            tracing::info!(?message_id, "begin send");
            let fut = conn.send_datagram(&bytes[..]);
            runtime.spawn_local(async move {
                log_network_result!(fut.await);
                tracing::info!("end send");
            });

            Ok(())
        }
    }
}

async fn resolve_hosted_server(assets: &AssetCache, url: Url) -> anyhow::Result<Url> {
    tracing::debug!("Resolving hosted server at {url}");

    let client = ReqwestClientKey.get(assets);

    let res = client
        .get(url.clone())
        .send()
        .await
        .context("Failed to resolve hosted server")?
        .text()
        .await
        .context("Failed to get result for request")?;

    Url::parse(&format!("https://{}", res.trim())).with_context(|| {
        format!("Expected a valid Url resolving host, but was unable to resolve {res}")
    })
}<|MERGE_RESOLUTION|>--- conflicted
+++ resolved
@@ -240,11 +240,8 @@
     let gpu = hooks.world.resource(gpu()).clone();
 
     let mut current_time = Mutex::new(Instant::now());
-<<<<<<< HEAD
     let accummulated_frame_delay = Mutex::new(Duration::ZERO);
-=======
     let start = Instant::now();
->>>>>>> 8f911278
 
     use_frame(hooks, move |app_world| {
         let current_time = &mut *current_time.lock();
