--- conflicted
+++ resolved
@@ -3,11 +3,7 @@
 use futures::io::BufReader;
 use quinn::{Connection, RecvStream};
 
-<<<<<<< HEAD
-use crate::{next_bincode_bi_stream, open_bincode_bi_stream, server::ServerInfo, IncomingStream, NetworkError, OutgoingStream, client_connection::ClientConnection};
-=======
-use crate::{next_bincode_bi_stream, open_bincode_bi_stream, IncomingStream, NetworkError, OutgoingStream};
->>>>>>> e7f79a28
+use crate::{open_bincode_bi_stream, IncomingStream, NetworkError, OutgoingStream, client_connection::ClientConnection};
 
 #[derive(Debug)]
 pub struct ClientProtocol {
@@ -67,11 +63,7 @@
 
 /// The server side protocol instantiation of the client communication
 pub struct ServerProtocol {
-<<<<<<< HEAD
     pub(crate) conn: ClientConnection,
-=======
-    pub(crate) conn: Connection,
->>>>>>> e7f79a28
 
     pub(crate) diff_stream: OutgoingStream,
     pub(crate) stat_stream: OutgoingStream,
@@ -79,15 +71,9 @@
 }
 
 impl ServerProtocol {
-<<<<<<< HEAD
-    pub async fn new(mut conn: ClientConnection, server_info: ServerInfo) -> Result<Self, NetworkError> {
+    pub async fn new(conn: ClientConnection, server_info: ServerInfo) -> Result<Self, NetworkError> {
         // The client now sends the player id
         let (mut tx, mut rx) = conn.accept_bincode_bi().await?;
-=======
-    pub async fn new(conn: Connection, server_info: ServerInfo) -> Result<Self, NetworkError> {
-        // The client now sends the player id
-        let (mut tx, mut rx) = next_bincode_bi_stream(&conn).await?;
->>>>>>> e7f79a28
 
         let user_id: String = rx.next().await?;
 
@@ -104,17 +90,10 @@
         tx.send(&server_info).await?;
 
         // Great, now open all required streams
-<<<<<<< HEAD
         let mut diff_stream = conn.open_bincode_uni().await?;
         // Send "something" to notify the client of the new stream
         diff_stream.send(&()).await?;
         let mut stat_stream = conn.open_bincode_uni().await?;
-=======
-        let mut diff_stream = OutgoingStream::open_uni(&conn).await?;
-        // Send "something" to notify the client of the new stream
-        diff_stream.send(&()).await?;
-        let mut stat_stream = OutgoingStream::open_uni(&conn).await?;
->>>>>>> e7f79a28
         stat_stream.send(&()).await?;
 
         Ok(Self { conn, diff_stream, stat_stream, client_info })
