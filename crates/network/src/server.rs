--- conflicted
+++ resolved
@@ -13,13 +13,8 @@
     project_name,
 };
 use ambient_ecs::{
-<<<<<<< HEAD
-    components, dont_store, query, ArchetypeFilter, ComponentDesc, Entity, EntityId, FrameEvent, Resource, System, SystemGroup, World,
-    WorldStream, WorldStreamCompEvent, WorldStreamFilter,
-=======
     components, dont_store, query, ArchetypeFilter, ComponentDesc, Entity, EntityId, FrameEvent, Networked, Resource, System, SystemGroup,
     World, WorldStream, WorldStreamCompEvent, WorldStreamFilter,
->>>>>>> 4725864c
 };
 use ambient_proxy::client::AllocatedEndpoint;
 use ambient_rpc::RpcRegistry;
@@ -402,12 +397,6 @@
     }
 }
 
-<<<<<<< HEAD
-async fn start_proxy_connection(endpoint: Endpoint, settings: ProxySettings, state: Arc<Mutex<ServerState>>, world_stream_filter: WorldStreamFilter, assets: AssetCache) {
-    // start with content base url being the same as for direct connections
-    let content_base_url = Arc::new(RwLock::new(ServerBaseUrlKey.get(&assets)));
-
-=======
 async fn start_proxy_connection(
     endpoint: Endpoint,
     settings: ProxySettings,
@@ -415,7 +404,9 @@
     world_stream_filter: WorldStreamFilter,
     assets: AssetCache,
 ) {
->>>>>>> 4725864c
+    // start with content base url being the same as for direct connections
+    let content_base_url = Arc::new(RwLock::new(ServerBaseUrlKey.get(&assets)));
+
     let on_endpoint_allocated = {
         let content_base_url = content_base_url.clone();
         Arc::new(move |AllocatedEndpoint { id, allocated_endpoint, external_endpoint, assets_root, .. }: AllocatedEndpoint| {
@@ -642,11 +633,7 @@
                     let state = state.lock();
                     let instance = state.instances.get(MAIN_INSTANCE_ID).unwrap();
                     let world = &instance.world;
-<<<<<<< HEAD
-                    ServerInfo { project_name: world.resource(project_name()).clone(), content_base_url }
-=======
-                    ServerInfo { project_name: world.resource(project_name()).clone(), ..Default::default() }
->>>>>>> 4725864c
+                    ServerInfo { project_name: world.resource(project_name()).clone(), content_base_url, ..Default::default() }
                 };
 
                 match client.run(connection, server_info).await {
