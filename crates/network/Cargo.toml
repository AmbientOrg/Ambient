[package]
name = "ambient_network"
version = { workspace = true }
rust-version = { workspace = true }
edition = "2021"
description = "Ambient networking functionality. Host-only."
license = "MIT OR Apache-2.0"
repository = "https://github.com/AmbientRun/Ambient"

# See more keys and their definitions at https://doc.rust-lang.org/cargo/reference/manifest.html

[dependencies]
<<<<<<< HEAD
ambient_ecs = { path = "../ecs", version = "0.2.1" }
ambient_sys = { path = "../sys", version = "0.2.1" }
ambient_rpc = { path = "../rpc", version = "0.2.1" }
ambient_std = { path = "../std", version = "0.2.1" }
ambient_core = { path = "../core", version = "0.2.1" }
ambient_gizmos = { path = "../gizmos", version = "0.2.1" }
ambient_gpu = { path = "../gpu", version = "0.2.1" }
ambient_ui_native = { path = "../ui_native", version = "0.2.1" }
ambient_renderer = { path = "../renderer", version = "0.2.1" }
ambient_element = { path = "../../shared_crates/element", version = "0.2.1" }
ambient_app = { path = "../app", version = "0.2.1" }
ambient_proxy = "0.3.1"
ambient_world_audio = { path = "../world_audio", version = "0.2.1" }
=======
ambient_ecs = { path = "../ecs", version = "0.3.0-dev" }
ambient_sys = { path = "../sys", version = "0.3.0-dev" }
ambient_rpc = { path = "../rpc", version = "0.3.0-dev" }
ambient_std = { path = "../std", version = "0.3.0-dev" }
ambient_core = { path = "../core", version = "0.3.0-dev" }
ambient_gizmos = { path = "../gizmos", version = "0.3.0-dev" }
ambient_gpu = { path = "../gpu", version = "0.3.0-dev" }
ambient_ui_native = { path = "../ui_native", version = "0.3.0-dev" }
ambient_renderer = { path = "../renderer", version = "0.3.0-dev" }
ambient_element = { path = "../../shared_crates/element", version = "0.3.0-dev" }
ambient_app = { path = "../app", version = "0.3.0-dev" }
ambient_proxy = "0.3.0"
ambient_world_audio = { path = "../world_audio", version = "0.3.0-dev" }
>>>>>>> ce20925a

itertools = { workspace = true }
dashmap = { workspace = true }
serde = { workspace = true }
futures = { workspace = true }
rand = { workspace = true }
thiserror = { workspace = true }
bincode = { workspace = true }
glam = { workspace = true }
winit = { workspace = true }
ambient_profiling = { workspace = true }
log = { workspace = true }
bytes = { workspace = true }
parking_lot = { workspace = true }
wgpu = { workspace = true }
flume = { workspace = true }
anyhow = { workspace = true }
manual_future = { workspace = true }
tracing = { workspace = true }
once_cell = { workspace = true }
byteorder = { workspace = true }
colored = { workspace = true }
enum_dispatch = { workspace = true }
pin-project = "1.0"
uuid = { workspace = true }
scopeguard = { workspace = true }
rustls-native-certs = { workspace = true }

[target.'cfg(not(target_os = "unknown"))'.dependencies]
async-trait = { workspace = true }
quinn = { workspace = true }
rustls = { workspace = true }
tokio-util = "0.7"
tokio = { workspace = true }<|MERGE_RESOLUTION|>--- conflicted
+++ resolved
@@ -10,21 +10,6 @@
 # See more keys and their definitions at https://doc.rust-lang.org/cargo/reference/manifest.html
 
 [dependencies]
-<<<<<<< HEAD
-ambient_ecs = { path = "../ecs", version = "0.2.1" }
-ambient_sys = { path = "../sys", version = "0.2.1" }
-ambient_rpc = { path = "../rpc", version = "0.2.1" }
-ambient_std = { path = "../std", version = "0.2.1" }
-ambient_core = { path = "../core", version = "0.2.1" }
-ambient_gizmos = { path = "../gizmos", version = "0.2.1" }
-ambient_gpu = { path = "../gpu", version = "0.2.1" }
-ambient_ui_native = { path = "../ui_native", version = "0.2.1" }
-ambient_renderer = { path = "../renderer", version = "0.2.1" }
-ambient_element = { path = "../../shared_crates/element", version = "0.2.1" }
-ambient_app = { path = "../app", version = "0.2.1" }
-ambient_proxy = "0.3.1"
-ambient_world_audio = { path = "../world_audio", version = "0.2.1" }
-=======
 ambient_ecs = { path = "../ecs", version = "0.3.0-dev" }
 ambient_sys = { path = "../sys", version = "0.3.0-dev" }
 ambient_rpc = { path = "../rpc", version = "0.3.0-dev" }
@@ -36,9 +21,8 @@
 ambient_renderer = { path = "../renderer", version = "0.3.0-dev" }
 ambient_element = { path = "../../shared_crates/element", version = "0.3.0-dev" }
 ambient_app = { path = "../app", version = "0.3.0-dev" }
-ambient_proxy = "0.3.0"
+ambient_proxy = "0.3.1"
 ambient_world_audio = { path = "../world_audio", version = "0.3.0-dev" }
->>>>>>> ce20925a
 
 itertools = { workspace = true }
 dashmap = { workspace = true }
